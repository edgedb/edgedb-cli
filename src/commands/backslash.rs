use std::borrow::Cow;
<<<<<<< HEAD

use std::collections::{BTreeSet, BTreeMap};
=======
use std::collections::{BTreeMap, BTreeSet};
>>>>>>> 5160a541
use std::str::FromStr;

use clap::{CommandFactory, FromArgMatches};
use once_cell::sync::Lazy;
use prettytable::{Cell, Row, Table};
use regex::Regex;

use edgedb_errors::display::display_error_verbose;
use edgedb_errors::Error;
use edgedb_protocol::model::Duration;

use crate::analyze;
use crate::commands::execute;
use crate::commands::parser::{Backslash, BackslashCmd, Setting, StateParam};
use crate::commands::Options;
use crate::print;
use crate::print::style::Styler;
use crate::prompt;
use crate::repl;
use crate::table;

pub static CMD_CACHE: Lazy<CommandCache> = Lazy::new(CommandCache::new);

pub enum ExecuteResult {
    Skip,
    Quit,
    Input(String),
}

const HELP: &str = r###"
                            Edgedb REPL Commands

Introspection
  Options:
    -v    verbose
    -s    show system objects
    -c    case-sensitive match

  \d [-v] NAME              Describe schema object
  \ds                       Describe whole schema   (alias: \describe schema)
  \l                        List databases/branches (alias: \list branches)
  \ls [-sc]  [PATTERN]      List scalar types       (alias: \list scalars)
  \lt [-sc]  [PATTERN]      List object types       (alias: \list types)
  \lr [-c]   [PATTERN]      List roles              (alias: \list roles)
  \lm [-c]   [PATTERN]      List modules            (alias: \list modules)
  \la [-vsc] [PATTERN]      List expression aliases (alias: \list aliases)
  \lc [-c]   [PATTERN]      List casts              (alias: \list casts)
  \li [-vsc] [PATTERN]      List indexes            (alias: \list indexes)

Operations
  \dump FILENAME            Create dump of current database as a file
  \restore FILENAME         Restore database from file into current database
  \expand                   Print expanded output of last `analyze` operation
  \E, \last-error           More information on most recent error

Editing
  \s, \history              Show history
  \e, \edit [N]             Spawn $EDITOR to edit the last used query, using
                            the editor output as input in the REPL.
                            Defaults to vi (Notepad in Windows).

Connection
  \c, \connect [DBNAME]     Connect to database/branch DBNAME

Settings
  \set [OPTION [VALUE]]     Show/change settings. Type \set to list
                            all available options

Help
  \?, \h, \help             Show help on backslash commands
  \set                      Describe current settings
  \q, \quit, \exit, Ctrl+D  Quit REPL
"###;

#[derive(Debug)]
pub struct ParseError {
    pub help: bool,
    pub span: Option<(usize, usize)>,
    pub message: String,
}

#[derive(Debug, PartialEq)]
pub struct Token<'a> {
    pub item: Item<'a>,
    pub span: (usize, usize),
}

#[derive(Debug, PartialEq)]
pub enum Item<'a> {
    Command(&'a str),
    Argument(&'a str),
    Error { message: &'a str },
    Incomplete { message: &'a str },
    Semicolon,
    Newline,
}

pub struct Parser<'a> {
    data: &'a str,
    first_item: bool,
    offset: usize,
}

#[derive(Debug)]
pub struct Argument {
    pub required: bool,
    pub name: String,
}

pub enum Command {
    Settings,
    Normal(CommandInfo),
    Subcommands(BTreeMap<String, CommandInfo>),
}

#[derive(Debug)]
pub struct CommandInfo {
    pub options: String,
    pub arguments: Vec<Argument>,
    pub description: Option<String>,
    pub name_description: String,
}

#[derive(Debug)]
pub struct SettingInfo {
    pub name: &'static str,
    pub description: String,
    pub name_description: String,
    pub setting: &'static Setting,
    pub value_name: String,
    pub values: Option<Vec<String>>,
}

pub struct CommandCache {
    pub settings: BTreeMap<&'static str, SettingInfo>,
    pub commands: BTreeMap<String, Command>,
    pub aliases: BTreeMap<&'static str, &'static [&'static str]>,
    pub top_commands: BTreeSet<String>,
}

impl<'a> Parser<'a> {
    pub fn new(s: &'a str) -> Parser<'a> {
        Parser {
            data: s,
            first_item: true,
            offset: 0,
        }
    }
    fn token(&self) -> Option<Token<'a>> {
        let whitespace: &[_] = &[' ', '\t'];
        let tail = self.data[self.offset..].trim_start_matches(whitespace);
        if tail.is_empty() {
            return None;
        }
        let offset = self.data.len() - tail.len();
        let mut iter = tail.char_indices();
        let end = loop {
            let (idx, c) = match iter.next() {
                Some(pair) => pair,
                None => break tail.len(),
            };
            match c {
                '\'' | '"' | '`' => {
                    let quote = c;
                    loop {
                        match iter.next() {
                            Some((_, c)) if c == quote => break,
                            Some((end, '\n')) | Some((end, '\r')) => {
                                return Some(Token {
                                    item: Item::Error {
                                        message: match quote {
                                            '\'' => {
                                                "expected end of single \
                                                quote `'` , got end of line"
                                            }
                                            '"' => {
                                                "expected end of double \
                                                quote `\"` , got end of line"
                                            }
                                            '`' => {
                                                "expected end of backtick \
                                                quote '`' , got end of line"
                                            }
                                            _ => unreachable!(),
                                        },
                                    },
                                    span: (offset + idx, offset + end),
                                })
                            }
                            Some((_, _)) => {}
                            None => {
                                return Some(Token {
                                    item: Item::Incomplete {
                                        message: match quote {
                                            '\'' => {
                                                "incomplete 'single-quoted' \
                                                argument"
                                            }
                                            '"' => {
                                                "incomplete \"double-quoted\" \
                                                argument"
                                            }
                                            '`' => {
                                                "incomplete `backtick-quoted` \
                                                argument"
                                            }
                                            _ => unreachable!(),
                                        },
                                    },
                                    span: (offset, self.data.len()),
                                })
                            }
                        }
                    }
                }
                ';' if idx == 0 => {
                    return Some(Token {
                        item: Item::Semicolon,
                        span: (offset, offset + 1),
                    });
                }
                '\n' if idx == 0 => {
                    return Some(Token {
                        item: Item::Newline,
                        span: (offset, offset + 1),
                    });
                }
                '\r' if idx == 0 => {
                    let ln = if let Some((_, '\n')) = iter.next() {
                        2
                    } else {
                        1
                    };
                    return Some(Token {
                        item: Item::Newline,
                        span: (offset, offset + ln),
                    });
                }
                ' ' | '\t' | '\r' | '\n' | ';' => break idx,
                _ => {}
            }
        };
        let value = &tail[..end];
        let item = if self.first_item {
            if !value.starts_with('\\') {
                let char_len = value.chars().next().unwrap().len_utf8();
                return Some(Token {
                    item: Item::Error {
                        message: "command must start with backslash `\\`",
                    },
                    span: (offset, offset + char_len),
                });
            }
            if value.starts_with("\\-") {
                return Some(Token {
                    item: Item::Error {
                        message: "unexpected `-`, try \\help",
                    },
                    span: (offset + 1, offset + 2),
                });
            }
            Item::Command(value)
        } else {
            Item::Argument(value)
        };
        Some(Token {
            item,
            span: (offset, offset + end),
        })
    }
}

impl<'a> Iterator for Parser<'a> {
    type Item = Token<'a>;
    fn next(&mut self) -> Option<Token<'a>> {
        let result = self.token();
        if let Some(ref tok) = result {
            if self.first_item {
                self.first_item = false;
            }
            self.offset = tok.span.1;
        }
        result
    }
}

impl CommandInfo {
    fn from(cmd: &clap::Command) -> CommandInfo {
        CommandInfo {
            options: cmd.get_arguments().filter_map(|a| a.get_short()).collect(),
            arguments: cmd
                .get_arguments()
                .filter(|a| a.get_short().is_none())
                .filter(|a| a.get_long().is_none())
                .map(|a| Argument {
                    required: false,
                    name: a.get_id().to_string().to_owned(),
                })
                .collect(),
            description: cmd
                .get_about()
                .map(|x| format!("{}", x.ansi()).trim().to_owned()),
            name_description: if let Some(desc) = cmd.get_about() {
                format!(
                    "{} -- {}",
                    cmd.get_name(),
                    format!("{}", desc.ansi()).trim()
                )
            } else {
                cmd.get_name().to_string()
            },
        }
    }
}

impl CommandCache {
    fn new() -> CommandCache {
        let mut clap = Backslash::command();
        let mut aliases = BTreeMap::new();
        aliases.insert("d", &["describe", "object"][..]);
        aliases.insert("ds", &["describe", "schema"]);
        aliases.insert("l", &["list", "branches"]);
        aliases.insert("ls", &["list", "scalars"]);
        aliases.insert("lt", &["list", "types"]);
        aliases.insert("lr", &["list", "roles"]);
        aliases.insert("lm", &["list", "modules"]);
        aliases.insert("la", &["list", "aliases"]);
        aliases.insert("lc", &["list", "casts"]);
        aliases.insert("li", &["list", "indexes"]);
        aliases.insert("s", &["history"]);
        aliases.insert("e", &["edit"]);
        aliases.insert("c", &["connect"]);
        aliases.insert("E", &["last-error"]);
        aliases.insert("q", &["exit"]);
        aliases.insert("quit", &["exit"]);
        aliases.insert("?", &["help"]);
        aliases.insert("h", &["help"]);
        aliases.insert("branch", &["branching"]);
        aliases.insert("b", &["branching"]);
        let mut setting_cmd = None;
        let commands: BTreeMap<_, _> = clap
            .get_subcommands_mut()
            .map(|cmd| {
                let name = cmd.get_name().to_owned();
                let cmd_info = if name == "set" {
                    setting_cmd = Some(&*cmd);
                    Command::Settings
                } else if cmd.has_subcommands() {
                    Command::Subcommands(
                        cmd.get_subcommands()
                            .map(|cmd| (cmd.get_name().into(), CommandInfo::from(cmd)))
                            .collect(),
                    )
                } else {
                    Command::Normal(CommandInfo::from(cmd))
                };
                (name, cmd_info)
            })
            .collect();
        let setting_cmd = setting_cmd.expect("set command exists");
        let mut setting_cmd: BTreeMap<_, _> = setting_cmd
            .get_subcommands()
            .map(|cmd| (cmd.get_name(), cmd))
            .collect();
        let settings = Setting::all_items()
            .iter()
            .map(|setting| {
                let cmd = setting_cmd
                    .remove(&setting.name())
                    .expect("all settings have cmd");
                let arg = cmd
                    .get_arguments()
                    .find(|a| a.get_id() != "help" && a.get_id() != "version")
                    .expect("setting has argument");
                let values = arg
                    .get_value_parser()
                    .possible_values()
                    .map(|v| v.map(|x| x.get_name().to_owned()).collect());
                let description = match cmd.get_about() {
                    Some(x) => format!("{}", x.ansi()),
                    None => String::from(""),
                }
                .trim()
                .to_owned();
                let info = SettingInfo {
                    name: setting.name(),
                    name_description: format!("{} -- {}", setting.name(), description),
                    description,
                    setting,
                    value_name: arg.get_id().to_string().to_owned(),
                    values,
                };
                (info.name, info)
            })
            .collect();
        CommandCache {
            settings,
            top_commands: commands
                .keys()
                .map(|x| &x[..])
                .chain(aliases.keys().copied())
                .map(|n| String::from("\\") + n)
                .collect(),
            commands,
            aliases,
        }
    }
}

pub fn full_statement(s: &str) -> usize {
    for token in Parser::new(s) {
        match token.item {
            Item::Semicolon | Item::Newline => return token.span.1,
            _ => {}
        }
    }
    s.len()
}

pub fn backslashify_help(text: &str) -> Cow<'_, str> {
    pub static USAGE: Lazy<Regex> = Lazy::new(|| Regex::new(r"(USAGE:\s*)(\w)").unwrap());
    USAGE.replace(text, "$1\\$2")
}

pub fn parse(s: &str) -> Result<Backslash, ParseError> {
    use Item::*;

    let mut arguments = Vec::new();
    for token in Parser::new(s) {
        match token.item {
            Command(x) => {
                if x == "\\?" || x == "\\h" || x == "\\help" {
                    return Ok(Backslash {
                        command: BackslashCmd::Help,
                    });
                }
                if let Some(cmd) = CMD_CACHE.aliases.get(&x[1..]) {
                    arguments.extend(cmd.iter().map(|s| s.to_string()))
                } else {
                    arguments.push(x[1..].to_owned())
                }
            }
            Argument(x) => arguments.push(unquote_argument(x)),
            Newline | Semicolon => break,
            Incomplete { message } => {
                return Err(ParseError {
                    help: false,
                    message: message.to_string(),
                    span: Some(token.span),
                })
            }
            Error { message } => {
                return Err(ParseError {
                    help: false,
                    message: message.to_string(),
                    span: Some(token.span),
                })
            }
        }
    }
    Backslash::command()
        .try_get_matches_from(arguments)
        .and_then(|m| Backslash::from_arg_matches(&m))
        .map_err(|e| ParseError {
            help: e.kind() == clap::error::ErrorKind::DisplayHelp,
            message: backslashify_help(&e.to_string()).into(),
            span: None,
        })
}

fn unquote_argument(s: &str) -> String {
    let mut buf = String::with_capacity(s.len());
    let mut iter = s.chars();
    while let Some(c) = iter.next() {
        match c {
            '\'' => {
                for c in &mut iter {
                    if c == '\'' {
                        break;
                    }
                    buf.push(c);
                }
            }
            '"' => {
                for c in &mut iter {
                    if c == '"' {
                        break;
                    }
                    buf.push(c);
                }
            }
            '`' => {
                for c in &mut iter {
                    if c == '`' {
                        break;
                    }
                    buf.push(c);
                }
            }
            _ => buf.push(c),
        }
    }
    buf
}

pub fn bool_str(val: bool) -> &'static str {
    match val {
        true => "on",
        false => "off",
    }
}

pub fn get_setting(s: &Setting, prompt: &repl::State) -> Cow<'static, str> {
    use Setting::*;

    match s {
        InputMode(_) => prompt.input_mode.as_str().into(),
        ImplicitProperties(_) => bool_str(prompt.print.implicit_properties).into(),
        VerboseErrors(_) => bool_str(prompt.verbose_errors).into(),
        Limit(_) => {
            if let Some(limit) = prompt.implicit_limit {
                limit.to_string().into()
            } else {
                "0  # no limit".into()
            }
        }
        VectorDisplayLength(_) => prompt.print.max_vector_length.to_string().into(),
        IdleTransactionTimeout(_) => {
            if prompt.idle_transaction_timeout.to_micros() > 0 {
                prompt.idle_transaction_timeout.to_string().into()
            } else {
                "0  # no timeout".into()
            }
        }
        HistorySize(_) => prompt.history_limit.to_string().into(),
        OutputFormat(_) => prompt.output_format.as_str().into(),
        DisplayTypenames(_) => bool_str(prompt.display_typenames).into(),
        ExpandStrings(_) => bool_str(prompt.print.expand_strings).into(),
        PrintStats(_) => prompt.print_stats.as_str().into(),
    }
}

fn list_settings(prompt: &mut repl::State) {
    let mut table = Table::new();
    table.set_format(*table::FORMAT);
    table.set_titles(Row::new(
        ["Setting", "Current", "Description"]
            .iter()
            .map(|x| table::header_cell(x))
            .collect(),
    ));
    for setting in CMD_CACHE.settings.values() {
        table.add_row(Row::new(vec![
            Cell::new(setting.name),
            Cell::new(&get_setting(setting.setting, prompt)),
            Cell::new(&textwrap::fill(&setting.description, 40)),
        ]));
    }
    table.printstd();
}

pub async fn execute(
    cmd: &BackslashCmd,
    prompt: &mut repl::State,
) -> Result<ExecuteResult, anyhow::Error> {
    use crate::commands::parser::BackslashCmd::*;
    use crate::commands::parser::SetCommand;
    use ExecuteResult::*;
    use Setting::*;

    let options = Options {
        command_line: false,
        styler: Some(Styler::dark_256()),
        conn_params: prompt.conn_params.clone(),
    };
    match cmd {
        Help => {
            print!("{}", HELP);
            Ok(Skip)
        }
        Common(ref cmd) => {
            prompt.soft_reconnect().await?;
<<<<<<< HEAD
            let cli = prompt.connection.as_mut()
                .expect("connection established");
            let result = execute::common(cli, cmd, &options).await?;

            if let Some(result) = result {
                if let Some(branch) = result.new_branch {
                    prompt.try_connect(&branch).await?;
                }
            }

=======
            let cli = prompt.connection.as_mut().expect("connection established");
            execute::common(cli, cmd, &options).await?;
>>>>>>> 5160a541
            Ok(Skip)
        }
        Set(SetCommand { setting: None }) => {
            list_settings(prompt);
            Ok(Skip)
        }
        Set(SetCommand {
            setting: Some(ref cmd),
        }) if cmd.is_show() => {
            println!("{}: {}", cmd.name(), get_setting(cmd, prompt));
            Ok(Skip)
        }
        Set(SetCommand {
            setting: Some(ref cmd),
        }) => {
            match cmd {
                InputMode(m) => {
                    prompt
                        .input_mode(m.value.expect("only writes here"))
                        .await?;
                }
                ImplicitProperties(b) => {
                    prompt.print.implicit_properties = b.unwrap_value();
                }
                VerboseErrors(b) => {
                    prompt.verbose_errors = b.unwrap_value();
                }
                Limit(c) => {
                    let limit = c.value.expect("only set here");
                    if limit == 0 {
                        prompt.implicit_limit = None;
                        prompt.print.max_items = None;
                    } else {
                        prompt.implicit_limit = Some(limit);
                        prompt.print.max_items = Some(limit);
                    }
                }
                VectorDisplayLength(c) => {
                    prompt.print.max_vector_length = c.value.expect("only set here");
                }
                IdleTransactionTimeout(t) => {
                    prompt.idle_transaction_timeout =
                        Duration::from_str(t.value.as_deref().expect("only set here"))?;
                    prompt.set_idle_transaction_timeout().await?;
                }
                HistorySize(c) => {
                    let limit = c.value.expect("only set here");
                    prompt.set_history_limit(limit).await?;
                }
                OutputFormat(c) => {
                    prompt.output_format = c.value.expect("only writes here");
                }
                DisplayTypenames(b) => {
                    prompt.display_typenames = b.unwrap_value();
                }
                ExpandStrings(b) => {
                    prompt.print.expand_strings = b.unwrap_value();
                }
                PrintStats(v) => {
                    prompt.print_stats = v.value.expect("only writes here");
                }
            }
            Ok(Skip)
        }
        Connect(c) => {
            if prompt.in_transaction() {
                print::warn("WARNING: Transaction canceled.");
            }
            prompt
                .try_connect(&c.database_name)
                .await
                .map_err(|e| {
                    print::error(format!("Cannot connect: {:#}", e));
                })
                .ok();
            Ok(Skip)
        }
        LastError => {
            if let Some(ref err) = prompt.last_error {
                match err.downcast_ref::<Error>() {
                    Some(e) => println!("{}", display_error_verbose(e)),
                    None => println!("{:#}", err),
                }
            } else {
                eprintln!("== no previous error ==");
            }
            Ok(Skip)
        }
        Expand => {
            if let Some(ref last) = prompt.last_analyze {
                analyze::render_expanded_explain(&last.output).await?;
            } else {
                eprintln!("== no previous analyze statement ==");
            }
            Ok(Skip)
        }
        DebugState(StateParam { base }) => {
            let (desc_id, value) = if *base {
                prompt.get_state_as_value()?
            } else {
                prompt
                    .connection
                    .as_ref()
                    .map(|c| c.get_state_as_value())
                    .unwrap_or_else(|| prompt.get_state_as_value())?
            };
            println!("Descriptor id: {}", desc_id);
            print::native_to_stdout(tokio_stream::iter([Ok::<_, Error>(value)]), &prompt.print)
                .await?;
            println!();
            Ok(Skip)
        }
        DebugStateDesc(StateParam { base }) => {
            let desc = if *base {
                prompt.edgeql_state_desc.clone()
            } else {
                prompt
                    .connection
                    .as_ref()
                    .map(|c| c.get_state_desc())
                    .unwrap_or(prompt.edgeql_state_desc.clone())
            };
            let typedesc = desc.decode()?;
            eprintln!("Descriptor id: {}", desc.id);
            eprintln!("Descriptor: {:#?}", typedesc.descriptors());
            eprintln!("Codec: {:#?}", typedesc.build_codec()?);
            Ok(Skip)
        }
        History => {
            prompt.show_history().await?;
            Ok(Skip)
        }
        Edit(c) => match prompt.spawn_editor(c.entry).await? {
            prompt::Input::Text(text) => Ok(Input(text)),
            prompt::Input::Interrupt | prompt::Input::Eof => Ok(Skip),
        },
        Exit => Ok(Quit),
    }
}

#[cfg(test)]
mod test {
    use super::Item::{self, *};
    use super::Parser;

    fn tok_values(s: &str) -> Vec<Item<'_>> {
        Parser::new(s).map(|tok| tok.item).collect::<Vec<_>>()
    }

    #[test]
    fn test_parser() {
        assert_eq!(tok_values("\\x"), [Command("\\x")]);
        assert_eq!(
            tok_values("\\x a b"),
            [Command("\\x"), Argument("a"), Argument("b")]
        );
        assert_eq!(tok_values("\\x 'a b'"), [Command("\\x"), Argument("'a b'")]);
        assert_eq!(
            tok_values("\\describe schema::`Object`"),
            [Command("\\describe"), Argument("schema::`Object`")]
        );
    }
}<|MERGE_RESOLUTION|>--- conflicted
+++ resolved
@@ -1,10 +1,5 @@
 use std::borrow::Cow;
-<<<<<<< HEAD
-
-use std::collections::{BTreeSet, BTreeMap};
-=======
 use std::collections::{BTreeMap, BTreeSet};
->>>>>>> 5160a541
 use std::str::FromStr;
 
 use clap::{CommandFactory, FromArgMatches};
@@ -587,7 +582,6 @@
         }
         Common(ref cmd) => {
             prompt.soft_reconnect().await?;
-<<<<<<< HEAD
             let cli = prompt.connection.as_mut()
                 .expect("connection established");
             let result = execute::common(cli, cmd, &options).await?;
@@ -598,10 +592,6 @@
                 }
             }
 
-=======
-            let cli = prompt.connection.as_mut().expect("connection established");
-            execute::common(cli, cmd, &options).await?;
->>>>>>> 5160a541
             Ok(Skip)
         }
         Set(SetCommand { setting: None }) => {
