use crate::{branch};
use crate::commands::parser::BranchingCmd;
<<<<<<< HEAD
use crate::connect::Connection;
use crate::commands::{CommandResult, Options};


pub async fn main(connection: &mut Connection, cmd: &BranchingCmd, options: &Options) -> anyhow::Result<Option<CommandResult>> {
    let context = branch::main::create_context().await?;
=======
use crate::commands::Options;
use crate::connect::Connection;

pub async fn main(
    connection: &mut Connection,
    cmd: &BranchingCmd,
    options: &Options,
) -> anyhow::Result<()> {
    let context = branch::main::create_context().await?;

>>>>>>> 5160a541
    branch::main::run_branch_command(&cmd.into(), options, &context, Some(connection)).await
}<|MERGE_RESOLUTION|>--- conflicted
+++ resolved
@@ -1,23 +1,10 @@
 use crate::{branch};
 use crate::commands::parser::BranchingCmd;
-<<<<<<< HEAD
 use crate::connect::Connection;
 use crate::commands::{CommandResult, Options};
 
 
 pub async fn main(connection: &mut Connection, cmd: &BranchingCmd, options: &Options) -> anyhow::Result<Option<CommandResult>> {
     let context = branch::main::create_context().await?;
-=======
-use crate::commands::Options;
-use crate::connect::Connection;
-
-pub async fn main(
-    connection: &mut Connection,
-    cmd: &BranchingCmd,
-    options: &Options,
-) -> anyhow::Result<()> {
-    let context = branch::main::create_context().await?;
-
->>>>>>> 5160a541
     branch::main::run_branch_command(&cmd.into(), options, &context, Some(connection)).await
 }