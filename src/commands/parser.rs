--- conflicted
+++ resolved
@@ -575,15 +575,12 @@
 }
 
 #[derive(clap::Args, Clone, Debug)]
-<<<<<<< HEAD
-=======
 pub struct ConfigBool {
     #[arg(action = clap::ArgAction::Set)]
     pub value: bool,
 }
 
 #[derive(clap::Args, Clone, Debug)]
->>>>>>> c1a8531b
 pub struct AuthParameter {
     /// Priority of the authentication rule. The lower the number, the
     /// higher the priority.
