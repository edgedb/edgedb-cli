--- conflicted
+++ resolved
@@ -11,15 +11,11 @@
 pub async fn branch_main(options: &Options, cmd: &BranchCommand) -> anyhow::Result<()> {
     let context = create_context().await?;
 
-<<<<<<< HEAD
     run_branch_command(&cmd.subcommand, options, &context, None).await
 }
 
 pub async fn run_branch_command(cmd: &Command, options: &Options, context: &Context, connection: Option<&mut Connection>) -> anyhow::Result<()> {
-    let mut connector: Connector = options.create_connector().await?;
-=======
     let mut connector: Connector = options.conn_params.clone();
->>>>>>> 77e503d5
 
     match &cmd {
         Command::Switch(switch) => switch::main(switch, &context, &mut connector).await,
