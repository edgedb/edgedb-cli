--- conflicted
+++ resolved
@@ -1,13 +1,8 @@
 use crate::branch::context::Context;
 use crate::branch::option::{BranchCommand, Command};
 use crate::branch::{create, current, drop, list, merge, rebase, rename, switch, wipe};
-<<<<<<< HEAD
+use crate::commands::{CommandResult, Options};
 use crate::connect::{Connection, Connector};
-use crate::commands::{CommandResult, Options};
-=======
-use crate::commands::Options;
-use crate::connect::{Connection, Connector};
->>>>>>> 5160a541
 
 use edgedb_tokio::get_project_dir;
 
@@ -20,23 +15,13 @@
     Ok(())
 }
 
-<<<<<<< HEAD
 pub async fn run_branch_command(cmd: &Command, options: &Options, context: &Context, connection: Option<&mut Connection>) -> anyhow::Result<Option<CommandResult>> {
-=======
-pub async fn run_branch_command(
-    cmd: &Command,
-    options: &Options,
-    context: &Context,
-    connection: Option<&mut Connection>,
-) -> anyhow::Result<()> {
->>>>>>> 5160a541
     let mut connector: Connector = options.conn_params.clone();
 
     match &cmd {
         Command::Switch(switch) => return switch::main(switch, context, &mut connector).await,
         Command::Wipe(wipe) => wipe::main(wipe, context, &mut connector).await,
         Command::Current(current) => current::main(current, context).await,
-<<<<<<< HEAD
         command => {
             match connection {
                 Some(conn) => return run_branch_command1(command, conn, context, options).await,
@@ -52,24 +37,6 @@
 }
 
 async fn run_branch_command1(command: &Command, connection: &mut Connection, context: &Context, options: &Options) -> anyhow::Result<Option<CommandResult>> {
-=======
-        command => match connection {
-            Some(conn) => run_branch_command1(command, conn, context, options).await,
-            None => {
-                let mut conn = connector.connect().await?;
-                run_branch_command1(command, &mut conn, context, options).await
-            }
-        },
-    }
-}
-
-async fn run_branch_command1(
-    command: &Command,
-    connection: &mut Connection,
-    context: &Context,
-    options: &Options,
-) -> anyhow::Result<()> {
->>>>>>> 5160a541
     verify_server_can_use_branches(connection).await?;
 
     match command {
@@ -79,15 +46,10 @@
         Command::Rename(rename) => return rename::main(rename, context, connection, options).await,
         Command::Rebase(rebase) => rebase::main(rebase, context, connection, options).await,
         Command::Merge(merge) => merge::main(merge, context, connection, options).await,
-<<<<<<< HEAD
         unhandled => anyhow::bail!("unimplemented branch command '{:?}'", unhandled)
     }?;
 
     Ok(None)
-=======
-        unhandled => anyhow::bail!("unimplemented branch command '{:?}'", unhandled),
-    }
->>>>>>> 5160a541
 }
 
 pub async fn create_context() -> anyhow::Result<Context> {
