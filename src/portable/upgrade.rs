use std::fs;
use std::path::{Path, PathBuf};
use std::str::FromStr;
use std::time::{SystemTime, Duration};

use anyhow::Context;
use fn_error_context::context;

use crate::commands::{self, ExitCode};
use crate::cloud;
use crate::connect::{Connector, Connection};
use crate::portable::control;
use crate::portable::create;
use crate::portable::exit_codes;
use crate::portable::install;
use crate::portable::local::{InstanceInfo, InstallInfo, Paths, write_json};
use crate::portable::options::{Upgrade, instance_arg, InstanceName};
use crate::portable::project;
use crate::portable::repository::{self, Query, PackageInfo, Channel};
use crate::portable::ver;
use crate::portable::windows;
use crate::print::{self, echo, Highlight};


#[derive(serde::Serialize, serde::Deserialize, Debug)]
pub struct UpgradeMeta {
    pub source: ver::Build,
    pub target: ver::Build,
    #[serde(with="humantime_serde")]
    pub started: SystemTime,
    pub pid: u32,
}

#[derive(serde::Serialize, serde::Deserialize, Debug)]
pub struct BackupMeta {
    #[serde(with="humantime_serde")]
    pub timestamp: SystemTime,
}

pub fn print_project_upgrade_command(version: &Query,
    current_project: &Option<PathBuf>, project_dir: &Path)
{
    eprintln!(
        "  edgedb project upgrade {}{}",
        match version.channel {
            Channel::Stable => if let Some(filt) = &version.version {
                format!("--to-version={}", filt)
            } else {
                "--to-latest".into()
            },
            Channel::Nightly => "--to-nightly".into(),
            Channel::Testing => "--to-testing".into(),
        },
        if current_project.as_ref().map_or(false, |p| p == project_dir) {
            "".into()
        } else {
            format!(" --project-dir '{}'", project_dir.display())
        }
    );
}

fn check_project(name: &str, force: bool, ver_query: &Query)
    -> anyhow::Result<()>
{
    let project_dirs = project::find_project_dirs_by_instance(&name)?;
    if project_dirs.is_empty() {
        return Ok(())
    }

    project::print_instance_in_use_warning(&name, &project_dirs);
    let current_project = project::project_dir_opt(None)?;

    if force {
        eprintln!(
            "To update the project{} after the instance upgrade, run:",
            if project_dirs.len() > 1 { "s" } else { "" }
        );
    } else {
        eprintln!("To continue with the upgrade, run:");
    }
    for pd in project_dirs {
        let pd = project::read_project_path(&pd)?;
        print_project_upgrade_command(&ver_query, &current_project, &pd);
    }
    if !force {
        anyhow::bail!("Upgrade aborted.");
    }
    Ok(())
}

pub fn upgrade(cmd: &Upgrade, opts: &crate::options::Options) -> anyhow::Result<()> {
    match instance_arg(&cmd.name, &cmd.instance)? {
        InstanceName::Local(name) => upgrade_local(cmd, name),
        InstanceName::Cloud { org_slug: org, name } => upgrade_cloud(cmd, org, name, opts),
    }
}

fn upgrade_local(cmd: &Upgrade, name: &str) -> anyhow::Result<()> {
    let inst = InstanceInfo::read(name)?;
    let inst_ver = inst.get_version()?.specific();
    let (ver_query, ver_option) = Query::from_options(
        repository::QueryOptions {
            stable: cmd.to_latest,
            nightly: cmd.to_nightly,
            testing: cmd.to_testing,
            channel: cmd.to_channel,
            version: cmd.to_version.as_ref(),
        },
        || Query::from_version(&inst_ver),
    )?;
    check_project(name, cmd.force, &ver_query)?;

    if cfg!(windows) {
        return windows::upgrade(cmd, name);
    }

    let pkg = repository::get_server_package(&ver_query)?
        .context("no package found according to your criteria")?;
    let pkg_ver = pkg.version.specific();

    if pkg_ver <= inst_ver && !cmd.force {
        echo!("Latest version found", pkg.version.to_string() + ",",
              "current instance version is",
              inst.get_version()?.emphasize().to_string() + ".",
              "Already up to date.");
        return Ok(());
    }

    let inst = InstanceInfo::read(name)?;
    // When force is used we might upgrade to the same version, so
    // we rely on presence of the version specifying options instead to
    // define how we want upgrade to be performed. This is mostly useful
    // for tests.
    if pkg_ver.is_compatible(&inst_ver) && !(cmd.force && ver_option) &&
        !cmd.force_dump_restore
    {
        upgrade_compatible(inst, pkg)
    } else {
        upgrade_incompatible(inst, pkg)
    }
}

<<<<<<< HEAD
fn upgrade_cloud(org: &str, name: &str, opts: &crate::options::Options) -> anyhow::Result<()> {
    cloud::ops::upgrade(org, name, opts)?;
=======
fn upgrade_cloud(cmd: &Upgrade, org: &str, name: &str, opts: &crate::options::Options) -> anyhow::Result<()> {
    let client = cloud::client::CloudClient::new(&opts.cloud_options)?;
    client.ensure_authenticated()?;

    let inst = cloud::ops::find_cloud_instance_by_name(name, org, &client)?
        .ok_or_else(|| anyhow::anyhow!("instance not found"))?;

    let inst_ver = ver::Specific::from_str(&inst.version)?;
    let (ver_query, _) = Query::from_options(
        repository::QueryOptions {
            stable: cmd.to_latest,
            nightly: cmd.to_nightly,
            testing: cmd.to_testing,
            channel: cmd.to_channel,
            version: cmd.to_version.as_ref(),
        },
        || Query::from_version(&inst_ver),
    )?;

    let pkg = repository::get_server_package(&ver_query)?
        .context("no package found according to your criteria")?;
    let pkg_ver = pkg.version.specific();

    if pkg_ver <= inst_ver && !cmd.force {
        echo!("Latest version found", pkg.version.to_string() + ",",
            "current instance version is",
            inst.version.emphasize().to_string() + ".",
            "Already up to date.");
        return Ok(());
    }

    let request = cloud::ops::CloudInstanceUpgrade {
        org: org.to_string(),
        name: name.to_string(),
        version: pkg_ver.to_string(),
    };
    cloud::ops::upgrade_cloud_instance(&client, &request)?;

>>>>>>> 42a272f7
    print::echo!(
        "EdgeDB Cloud instance",
        format!("{}/{}", org, name).emphasize(),
        "is successfully upgraded.",
    );
    Ok(())
}

pub fn upgrade_compatible(mut inst: InstanceInfo, pkg: PackageInfo)
    -> anyhow::Result<()>
{
    echo!("Upgrading to a minor version", pkg.version.emphasize());
    let install = install::package(&pkg).context("error installing EdgeDB")?;
    inst.installation = Some(install);

    let metapath = inst.data_dir()?.join("instance_info.json");
    write_json(&metapath, "new instance metadata", &inst)?;

    create::create_service(&inst)
        .map_err(|e| {
            log::warn!("Error running EdgeDB as a service: {e:#}");
        }).ok();
    control::do_restart(&inst)?;
    echo!("Instance", inst.name.emphasize(),
          "is successfully upgraded to", pkg.version.emphasize());
    Ok(())
}

pub fn upgrade_incompatible(mut inst: InstanceInfo, pkg: PackageInfo)
    -> anyhow::Result<()>
{
    echo!("Upgrading to a major version", pkg.version.emphasize());
    let install = install::package(&pkg).context("error installing EdgeDB")?;

    let paths = Paths::get(&inst.name)?;
    dump_and_stop(&inst, &paths.dump_path)?;

    backup(&inst, &install, &paths)?;

    inst.installation = Some(install);

    reinit_and_restore(&inst, &paths).map_err(|e| {
        print::error(format!("{:#}", e));
        eprintln!("To undo run:\n  edgedb instance revert -I {:?}", inst.name);
        ExitCode::new(exit_codes::NEEDS_REVERT)
    })?;

    fs::remove_file(&paths.upgrade_marker)
        .with_context(|| format!("removing {:?}", paths.upgrade_marker))?;

    create::create_service(&inst)
        .map_err(|e| {
            log::warn!("Error running EdgeDB as a service: {e:#}");
        }).ok();
    control::do_restart(&inst)?;
    echo!("Instance", inst.name.emphasize(),
           "is successfully upgraded to", pkg.version.emphasize());

    Ok(())
}

#[context("cannot dump {:?} -> {}", inst.name, path.display())]
pub fn dump_and_stop(inst: &InstanceInfo, path: &Path) -> anyhow::Result<()> {
    // in case not started for now
    echo!("Dumping the database...");
    log::info!("Ensuring instance is started");
    let res = control::do_start(&inst);
    if let Err(err) = res {
        log::warn!("Error starting service: {:#}. Trying to start manually.",
            err);
        control::ensure_runstate_dir(&inst.name)?;
        let mut cmd = control::get_server_cmd(inst, false)?;
        cmd.background_for(dump_instance(inst, &path))?;
    } else {
        block_on_dump_instance(inst, &path)?;
        log::info!("Stopping the instance before executable upgrade");
        control::do_stop(&inst.name)?;
    }
    Ok(())
}

#[tokio::main]
async fn block_on_dump_instance(inst: &InstanceInfo, destination: &Path)
    -> anyhow::Result<()>
{
    dump_instance(inst, destination).await
}

#[context("error dumping instance")]
pub async fn dump_instance(inst: &InstanceInfo, destination: &Path)
    -> anyhow::Result<()>
{
    use tokio::fs;

    let destination = Path::new(destination);
    log::info!("Dumping instance {:?}", inst.name);
    if fs::metadata(&destination).await.is_ok() {
        log::info!("Removing old dump at {}", destination.display());
        fs::remove_dir_all(&destination).await?;
    }
    let conn_params = inst.admin_conn_params().await?;
    let mut cli = Connection::connect(&conn_params.build()?).await?;
    let options = commands::Options {
        command_line: true,
        styler: None,
        conn_params: Connector::new(Ok(conn_params)),
    };
    commands::dump_all(&mut cli, &options, destination.as_ref()).await?;
    Ok(())
}

fn backup(inst: &InstanceInfo, new_inst: &InstallInfo, paths: &Paths)
    -> anyhow::Result<()>
{
    if paths.upgrade_marker.exists() {
        anyhow::bail!("Upgrade is already in progress");
    }
    write_json(&paths.upgrade_marker, "upgrade marker", &UpgradeMeta {
        source: inst.get_version()?.clone(),
        target: new_inst.version.clone(),
        started: SystemTime::now(),
        pid: std::process::id(),
    })?;

    write_json(&paths.data_dir.join("backup.json"), "backup metadata",
        &BackupMeta { timestamp: SystemTime::now() })?;
    if paths.backup_dir.exists() {
        fs_err::remove_dir_all(&paths.backup_dir)?;
    }
    fs_err::rename(&paths.data_dir, &paths.backup_dir)?;

    Ok(())
}

#[context("cannot restore {:?}", inst.name)]
fn reinit_and_restore(inst: &InstanceInfo, paths: &Paths) -> anyhow::Result<()>
{
    fs::create_dir_all(&paths.data_dir)
        .with_context(|| format!("cannot create {:?}", paths.data_dir))?;

    echo!("Restoring the database...");
    control::ensure_runstate_dir(&inst.name)?;
    let mut cmd = control::get_server_cmd(inst, false)?;
    control::self_signed_arg(&mut cmd, inst.get_version()?);
    cmd.background_for(async {
        restore_instance(inst, &paths.dump_path).await?;
        log::info!("Restarting instance {:?} to apply \
                   changes from `restore --all`",
                   &inst.name);
        Ok(())
    })?;

    let metapath = paths.data_dir.join("instance_info.json");
    write_json(&metapath, "new instance metadata", &inst)?;

    fs::copy(
        paths.backup_dir.join("edbtlscert.pem"),
        paths.data_dir.join("edbtlscert.pem")
    )?;
    fs::copy(
        paths.backup_dir.join("edbprivkey.pem"),
        paths.data_dir.join("edbprivkey.pem")
    )?;

    Ok(())
}

async fn restore_instance(inst: &InstanceInfo, path: &Path)
    -> anyhow::Result<()>
{
    use crate::commands::parser::Restore;
    let mut conn_params = inst.admin_conn_params().await?;
    conn_params.wait_until_available(Duration::from_secs(300));

    log::info!("Restoring instance {:?}", inst.name);
    let mut cli = Connection::connect(&conn_params.build()?).await?;

    let options = commands::Options {
        command_line: true,
        styler: None,
        conn_params: Connector::new(Ok(conn_params)),
    };
    commands::restore_all(&mut cli, &options, &Restore {
        path: path.into(),
        all: true,
        verbose: false,
    }).await?;
    Ok(())
}<|MERGE_RESOLUTION|>--- conflicted
+++ resolved
@@ -140,10 +140,6 @@
     }
 }
 
-<<<<<<< HEAD
-fn upgrade_cloud(org: &str, name: &str, opts: &crate::options::Options) -> anyhow::Result<()> {
-    cloud::ops::upgrade(org, name, opts)?;
-=======
 fn upgrade_cloud(cmd: &Upgrade, org: &str, name: &str, opts: &crate::options::Options) -> anyhow::Result<()> {
     let client = cloud::client::CloudClient::new(&opts.cloud_options)?;
     client.ensure_authenticated()?;
@@ -182,7 +178,6 @@
     };
     cloud::ops::upgrade_cloud_instance(&client, &request)?;
 
->>>>>>> 42a272f7
     print::echo!(
         "EdgeDB Cloud instance",
         format!("{}/{}", org, name).emphasize(),
