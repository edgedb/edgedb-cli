use std::env;
use std::io;
use std::ffi::OsString;
use std::fs;
use std::path::{Path, PathBuf};
use std::borrow::Cow;
use std::collections::HashMap;
use std::str::FromStr;

use anyhow::Context;
use clap::{ValueHint};
use fn_error_context::context;
use rand::{thread_rng, Rng};
use sha1::Digest;
use tokio::task::spawn_blocking as unblock;

use edgedb_cli_derive::EdbClap;
use edgedb_tokio::Builder;
use crate::connect::Connection;

use crate::cloud::client::CloudClient;
use crate::commands::ExitCode;
use crate::connect::Connector;
use crate::credentials;
use crate::migrations;
use crate::platform::{path_bytes, bytes_to_path};
use crate::platform::{tmp_file_path, symlink_dir, config_dir};
use crate::portable::config;
use crate::portable::control;
use crate::portable::create;
use crate::portable::destroy;
use crate::portable::exit_codes;
use crate::portable::install;
use crate::portable::local::{InstanceInfo, Paths, allocate_port};
use crate::portable::options::{self, StartConf, Start, InstanceName};
use crate::portable::platform::{optional_docker_check};
use crate::portable::repository::{self, Channel, Query, PackageInfo};
use crate::portable::upgrade;
use crate::portable::ver;
use crate::portable::windows;
use crate::print::{self, echo, Highlight};
use crate::question;
use crate::table;



const DEFAULT_ESDL: &str = "\
    module default {\n\
    \n\
    }\n\
";

const FUTURES_ESDL: &str = "\
    # Disable the application of access policies within access policies\n\
    # themselves. This behavior will become the default in EdgeDB 3.0.\n\
    # See: https://www.edgedb.com/docs/reference/ddl/access_policies#nonrecursive\n\
    using future nonrecursive_access_policies;\n\
";

#[derive(Debug, Clone, serde::Serialize, serde::Deserialize)]
pub struct ProjectInfo {
    instance_name: String,
    stash_dir: PathBuf,
}

#[derive(EdbClap, Debug, Clone)]
pub struct ProjectCommand {
    #[clap(subcommand)]
    pub subcommand: Command,
}

#[derive(EdbClap, Clone, Debug)]
pub enum Command {
    /// Initialize a new or existing project
    #[edb(inherit(crate::options::CloudOptions))]
    Init(Init),
    /// Clean-up the project configuration
    #[edb(inherit(crate::options::CloudOptions))]
    Unlink(Unlink),
    /// Get various metadata about the project
    Info(Info),
    /// Upgrade EdgeDB instance used for the current project
    ///
    /// This command has two modes of operation.
    ///
    /// Upgrade instance to a version specified in `edgedb.toml`:
    ///
    ///     project upgrade
    ///
    /// Update `edgedb.toml` to a new version and upgrade the instance:
    ///
    ///     project upgrade --to-latest
    ///     project upgrade --to-version=1-beta2
    ///     project upgrade --to-nightly
    ///
    /// In all cases your data is preserved and converted using dump/restore
    /// mechanism. This might fail if lower version is specified (for example
    /// if upgrading from nightly to the stable version).
    Upgrade(Upgrade),
}

#[derive(EdbClap, Debug, Clone)]
pub struct Init {
    /// Specifies a project root directory explicitly.
    #[clap(long, value_hint=ValueHint::DirPath)]
    pub project_dir: Option<PathBuf>,

    /// Specifies the desired EdgeDB server version
    #[clap(long)]
    pub server_version: Option<Query>,

    /// Specifies whether the existing EdgeDB server instance
    /// should be linked with the project
    #[clap(long)]
    pub link: bool,

    /// Specifies the EdgeDB server instance to be associated with the project
    #[clap(long)]
    pub server_instance: Option<InstanceName>,

    /// Deprecated. Has no action
    #[clap(long, hide=true, possible_values=&["auto", "manual"][..])]
    pub server_start_conf: Option<StartConf>,

    /// Skip running migrations
    ///
    /// There are two main use cases for this option:
    /// 1. With `--link` option to connect to a datastore with existing data
    /// 2. To initialize a new instance but then restore dump to it
    #[clap(long)]
    pub no_migrations: bool,

    /// Run in non-interactive mode (accepting all defaults)
    #[clap(long)]
    pub non_interactive: bool,
}

#[derive(EdbClap, Debug, Clone)]
pub struct Unlink {
    /// Specifies a project root directory explicitly.
    #[clap(long, value_hint=ValueHint::DirPath)]
    pub project_dir: Option<PathBuf>,

    /// If specified, the associated EdgeDB instance is destroyed by running
    /// `edgedb instance destroy`.
    #[clap(long, short='D')]
    pub destroy_server_instance: bool,

    #[clap(long)]
    pub non_interactive: bool,
}

#[derive(EdbClap, Debug, Clone)]
pub struct Info {
    /// Specifies a project root directory explicitly.
    #[clap(long, value_hint=ValueHint::DirPath)]
    pub project_dir: Option<PathBuf>,

    /// Display only the instance name (shortcut to `--get instance-name`)
    #[clap(long)]
    pub instance_name: bool,

    /// Output in JSON format
    #[clap(long)]
    pub json: bool,

    #[clap(long, possible_values=&[
        "instance-name",
        "cloud-profile",
    ][..])]
    /// Get specific value:
    ///
    /// * `instance-name` -- Name of the listance the project is linked to
    pub get: Option<String>,
}

#[derive(EdbClap, Debug, Clone)]
pub struct Upgrade {
    /// Specifies a project root directory explicitly.
    #[clap(long, value_hint=ValueHint::DirPath)]
    pub project_dir: Option<PathBuf>,

    /// Upgrade specified instance to the latest version
    #[clap(long)]
    #[clap(conflicts_with_all=&[
        "to_version", "to_testing", "to_nightly", "to_channel",
    ])]
    pub to_latest: bool,

    /// Upgrade specified instance to a specified version
    #[clap(long)]
    #[clap(conflicts_with_all=&[
        "to_testing", "to_latest", "to_nightly", "to_channel",
    ])]
    pub to_version: Option<ver::Filter>,

    /// Upgrade specified instance to a latest nightly version
    #[clap(long)]
    #[clap(conflicts_with_all=&[
        "to_version", "to_latest", "to_testing", "to_channel",
    ])]
    pub to_nightly: bool,

    /// Upgrade specified instance to a latest testing version
    #[clap(long)]
    #[clap(conflicts_with_all=&[
        "to_version", "to_latest", "to_nightly", "to_channel",
    ])]
    pub to_testing: bool,

    /// Upgrade specified instance to a latest testing version
    #[clap(long, value_enum)]
    #[clap(conflicts_with_all=&[
        "to_version", "to_latest", "to_nightly", "to_testing",
    ])]
    pub to_channel: Option<Channel>,

    /// Verbose output
    #[clap(short='v', long)]
    pub verbose: bool,

    /// Force upgrade process even if there is no new version
    #[clap(long)]
    pub force: bool,
}

pub struct Handle<'a> {
    name: String,
    instance: InstanceKind<'a>,
    project_dir: PathBuf,
    schema_dir: PathBuf,
}

pub struct WslInfo {
}

pub enum InstanceKind<'a> {
    Remote,
    Portable(InstanceInfo),
    Wsl(WslInfo),
    Cloud {
        org_slug: String,
        name: String,
        cloud_client: &'a CloudClient,
    },
}

#[derive(serde::Serialize)]
#[serde(rename_all="kebab-case")]
struct JsonInfo<'a> {
    instance_name: &'a str,
    #[serde(skip_serializing_if = "Option::is_none")]
    cloud_profile: Option<&'a str>,
    root: &'a Path,
}


pub fn init(options: &Init, opts: &crate::options::Options) -> anyhow::Result<()> {
    if optional_docker_check()? {
        print::error(
            "`edgedb project init` in a Docker container is not supported.",
        );
        return Err(ExitCode::new(exit_codes::DOCKER_CONTAINER))?;
    }

    if options.server_start_conf.is_some() {
        print::warn("The option `--server-start-conf` is deprecated. \
                     Use `edgedb instance start/stop` to control \
                     the instance.");
    }

    match &options.project_dir {
        Some(dir) => {
            let dir = fs::canonicalize(&dir)?;
            if dir.join("edgedb.toml").exists() {
                if options.link {
                    link(options, &dir, &opts.cloud_options)?
                } else {
                    init_existing(options, &dir, &opts.cloud_options)?
                }
            } else {
                if options.link {
                    anyhow::bail!(
                        "`edgedb.toml` was not found, unable to link an EdgeDB \
                        instance with uninitialized project, to initialize \
                        a new project run command without `--link` flag")
                }

                init_new(options, &dir, opts)?
            }
        }
        None => {
            let base_dir = env::current_dir()
                .context("failed to get current directory")?;
            if let Some(dir) = search_dir(&base_dir) {
                let dir = fs::canonicalize(&dir)?;
                if options.link {
                    link(options, &dir, &opts.cloud_options)?
                } else {
                    init_existing(options, &dir, &opts.cloud_options)?
                }
            } else {
                if options.link {
                    anyhow::bail!(
                        "`edgedb.toml` was not found, unable to link an EdgeDB \
                        instance with uninitialized project, to initialize \
                        a new project run command without `--link` flag")
                }

                let dir = fs::canonicalize(&base_dir)?;
                init_new(options, &dir, opts)?
            }
        }
    };
    Ok(())
}

<<<<<<< HEAD
#[tokio::main]
async fn ask_existing_instance_name(
=======
fn ask_existing_instance_name(
>>>>>>> 42a272f7
    cloud_client: &mut CloudClient
) -> anyhow::Result<InstanceName> {
    let instances = credentials::all_instance_names()?;

    loop {
        let mut q =
            question::String::new("Specify the name of EdgeDB instance \
                                   to link with this project");
<<<<<<< HEAD
        let target_name = unblock(move || q.ask()).await??;
=======
        let target_name = q.ask()?;
>>>>>>> 42a272f7

        let inst_name = match InstanceName::from_str(&target_name) {
            Ok(name) => name,
            Err(e) => {
                print::error(e);
                continue;
            }
        };
        let exists = match &inst_name {
            InstanceName::Local(name) => instances.contains(name),
            InstanceName::Cloud { org_slug, name } => {
                if !cloud_client.is_logged_in {
                    if let Err(e) = crate::cloud::ops::prompt_cloud_login(
                        cloud_client
                    ) {
                        print::error(e);
                        continue;
                    }
                }
                crate::cloud::ops::find_cloud_instance_by_name(
                    name, org_slug, cloud_client
                )?.is_some()
            }
        };
        if exists {
            return Ok(inst_name);
        } else {
            print::error(format!("Instance {:?} doesn't exist", target_name));
        }
    }
}

fn link(
    options: &Init, project_dir: &Path, cloud_options: &crate::options::CloudOptions
) -> anyhow::Result<ProjectInfo> {
    echo!("Found `edgedb.toml` in", project_dir.display());
    echo!("Linking project...");

    let stash_dir = stash_path(project_dir)?;
    if stash_dir.exists() {
        anyhow::bail!("Project is already linked");
    }

    let config_path = project_dir.join("edgedb.toml");
    let config = config::read(&config_path)?;
    let ver_query = config.edgedb.server_version;

    let mut client = CloudClient::new(cloud_options)?;
    let name = if let Some(name) = &options.server_instance {
        name.clone()
    } else if options.non_interactive {
        anyhow::bail!("Existing instance name should be specified \
                       with `--server-instance` argument when linking project \
                       in non-interactive mode")
    } else {
        ask_existing_instance_name(&mut client)?
    };
    let inst = Handle::probe(&name, project_dir, &config.project.schema_dir, &client)?;
    inst.check_version(&ver_query);
    do_link(&inst, options, &stash_dir)
}

fn do_link(inst: &Handle, options: &Init, stash_dir: &Path)
    -> anyhow::Result<ProjectInfo>
{
    let profile = if let InstanceKind::Cloud { cloud_client, .. } = inst.instance {
        Some(cloud_client.profile.as_deref().unwrap_or("default"))
    } else {
        None
    };
    write_stash_dir(&stash_dir, &inst.project_dir, &inst.name, profile)?;

    if !options.no_migrations {
        migrate(inst, !options.non_interactive)?;
    }

    print::success("Project linked");
    if let Some(dir) = &options.project_dir {
        eprintln!(
            "To connect to {}, navigate to {} and run `edgedb`",
            inst.name,
            dir.display()
        );
    } else {
        eprintln!("To connect to {}, run `edgedb`", inst.name);
    }

    Ok(ProjectInfo {
        instance_name: inst.name.clone(),
        stash_dir: stash_dir.into(),
    })
}

<<<<<<< HEAD
#[tokio::main]
async fn ask_name(
=======
fn ask_name(
>>>>>>> 42a272f7
    dir: &Path, options: &Init, cloud_client: &mut CloudClient
) -> anyhow::Result<(InstanceName, bool)> {
    let instances = credentials::all_instance_names()?;
    let default_name = if let Some(name) = &options.server_instance {
        name.clone()
    } else {
        let path_stem = dir.file_stem()
            .and_then(|s| s.to_str())
            .unwrap_or("edgedb");
        let stem = path_stem
            .replace(|c: char| !c.is_ascii_alphanumeric(), "_");
        let stem = stem.trim_matches('_');
        let stem: Cow<str> = if stem.is_empty() {
            "inst".into()
        } else if stem.chars().next().expect("not empty").is_numeric() {
            format!("_{}", stem).into()
        } else {
            stem.into()
        };
        let mut name = stem.to_string();

        while instances.contains(&name) {
            name = format!("{}_{:04}",
                stem, thread_rng().gen_range(0..10000));
        }
        InstanceName::Local(name)
    };
    if options.non_interactive {
        let exists = match &default_name {
            InstanceName::Local(name) => instances.contains(name),
            InstanceName::Cloud { org_slug, name } => {
                cloud_client.ensure_authenticated()?;
                let inst = crate::cloud::ops::find_cloud_instance_by_name(
                    name,
                    org_slug,
                    cloud_client,
                )?;
                inst.is_some()
            }
        };
        if exists {
            anyhow::bail!(format!("Instance {:?} already exists, \
                               to link project with it pass `--link` \
                               flag explicitly", default_name.to_string()))
        }
        return Ok((default_name, false));
    }
    let mut q = question::String::new(
        "Specify the name of EdgeDB instance to use with this project"
    );
    let default_name_str = default_name.to_string();
    q.default(&default_name_str);
    loop {
<<<<<<< HEAD
        let default_name_clone = default_name.clone();
        let target_name = unblock(move || {
            let mut q = question::String::new(
                "Specify the name of EdgeDB instance to use with this project"
            );
            let default_name_str = default_name_clone.to_string();
            q.default(&default_name_str).ask()
        }).await??;
=======
        let target_name = q.ask()?;
>>>>>>> 42a272f7
        let inst_name = match InstanceName::from_str(&target_name) {
            Ok(name) => name,
            Err(e) => {
                print::error(e);
                continue;
            }
        };
        let exists = match &inst_name {
            InstanceName::Local(name) => instances.contains(name),
            InstanceName::Cloud { org_slug, name } => {
                if !cloud_client.is_logged_in {
                    if let Err(e) = crate::cloud::ops::prompt_cloud_login(
                        cloud_client
                    ) {
                        print::error(e);
                        continue;
                    }
                }
                crate::cloud::ops::find_cloud_instance_by_name(
                    name, org_slug, cloud_client
                )?.is_some()
            }
        };
        if exists {
            let confirm = question::Confirm::new(
                format!("Do you want to use existing instance {:?} \
                         for the project?",
                         target_name)
            );
            if confirm.ask()? {
                return Ok((inst_name, true));
            }
        } else {
            return Ok((inst_name, false))
        }
    }
}

pub fn init_existing(options: &Init, project_dir: &Path, cloud_options: &crate::options::CloudOptions)
    -> anyhow::Result<ProjectInfo>
{
    echo!("Found `edgedb.toml` in", project_dir.display());
    echo!("Initializing project...");

    let stash_dir = stash_path(project_dir)?;
    if stash_dir.exists() {
        // TODO(tailhook) do more checks and probably cleanup the dir
        anyhow::bail!("Project is already initialized.");
    }

    let config_path = project_dir.join("edgedb.toml");
    let config = config::read(&config_path)?;
    let schema_dir = config.project.schema_dir;
    let schema_dir_path = project_dir.join(&schema_dir);
    let schema_dir_path =
        if schema_dir_path.exists() {
            fs::canonicalize(&schema_dir_path)
                .with_context(|| {
                    format!("failed to canonicalize dir {:?}", schema_dir_path)
                })?
        } else {
            schema_dir_path
        };
    let schema_files = find_schema_files(&schema_dir_path)?;

    let ver_query = if let Some(sver) = &options.server_version {
        sver.clone()
    } else {
        config.edgedb.server_version
    };
    let mut client = CloudClient::new(cloud_options)?;
    let (name, exists) = ask_name(project_dir, options, &mut client)?;

    if exists {
        let inst = Handle::probe(&name, project_dir, &schema_dir, &client)?;
        inst.check_version(&ver_query);
        return do_link(&inst, options, &stash_dir);
    }

    echo!("Checking EdgeDB versions...");

    let pkg = repository::get_server_package(&ver_query)?
        .with_context(||
            format!("cannot find package matching {}", ver_query.display()))?;

    match &name {
        InstanceName::Cloud { org_slug, name } => {
            table::settings(&[
                ("Project directory", &project_dir.display().to_string()),
                ("Project config", &config_path.display().to_string()),
                (&format!("Schema dir {}",
                          if schema_files { "(non-empty)" } else { "(empty)" }),
                 &schema_dir_path.display().to_string()),
                ("Version", &pkg.version.to_string()),
                ("Instance name", &name.to_string()),
            ]);

            if !schema_files {
                write_schema_default(&schema_dir, &ver_query)?;
            }
            do_cloud_init(
                name.to_owned(),
                org_slug.to_owned(),
                &stash_dir,
                &project_dir,
                &schema_dir,
                &pkg.version.specific(),
                options,
                &client)
        }
        InstanceName::Local(name) => {
            let meth = if cfg!(windows) {
                "WSL"
            } else {
                "portable package"
            };
            table::settings(&[
                ("Project directory", &project_dir.display().to_string()),
                ("Project config", &config_path.display().to_string()),
                (&format!("Schema dir {}",
                          if schema_files { "(non-empty)" } else { "(empty)" }),
                 &schema_dir_path.display().to_string()),
                ("Installation method", meth),
                ("Version", &pkg.version.to_string()),
                ("Instance name", name),
            ]);

            if !schema_files {
                write_schema_default(&schema_dir, &ver_query)?;
            }

            do_init(name, &pkg, &stash_dir, &project_dir, &schema_dir, options)
        }
    }
}

fn do_init(name: &str, pkg: &PackageInfo,
           stash_dir: &Path, project_dir: &Path, schema_dir: &Path, options: &Init)
    -> anyhow::Result<ProjectInfo>
{
    let port = allocate_port(name)?;
    let paths = Paths::get(&name)?;
    let inst_name = InstanceName::Local(name.to_owned());

    let instance = if cfg!(windows) {
        let q = repository::Query::from_version(&pkg.version.specific())?;
        windows::create_instance(&options::Create {
            name: Some(inst_name.clone()),
            nightly: false,
            channel: q.cli_channel(),
            version: q.version,
            port: Some(port),
            start_conf: None,
            default_database: "edgedb".into(),
            default_user: "edgedb".into(),
            non_interactive: true,
        }, name, port, &paths)?;
        create::create_service(&InstanceInfo {
            name: name.into(),
            installation: None,
            port,
        })?;
        InstanceKind::Wsl(WslInfo {})
    } else {
        let inst = install::package(&pkg).context("error installing EdgeDB")?;
        let info = InstanceInfo {
            name: name.into(),
            installation: Some(inst),
            port,
        };
        create::bootstrap(&paths, &info, "edgedb", "edgedb")?;
        match create::create_service(&info) {
            Ok(()) => {},
            Err(e) => {
                log::warn!("Error running EdgeDB as a service: {e:#}");
                print::warn("EdgeDB will not start on next login. \
                             Trying to start database in the background...");
                control::start(&Start {
                    name: None,
                    instance: Some(inst_name.clone()),
                    foreground: false,
                    auto_restart: false,
                    managed_by: None,
                })?;
            }
        }
        InstanceKind::Portable(info)
    };

    write_stash_dir(stash_dir, project_dir, &name, None)?;

    let handle = Handle {
        name: name.into(),
        project_dir: project_dir.into(),
        schema_dir: schema_dir.into(),
        instance,
    };
    if !options.no_migrations {
        migrate(&handle, false)?;
    }
    print_initialized(&name, &options.project_dir);
    Ok(ProjectInfo {
        instance_name: name.into(),
        stash_dir: stash_dir.into(),
    })
}

fn do_cloud_init(
    name: String,
    org: String,
    stash_dir: &Path,
    project_dir: &Path,
    schema_dir: &Path,
    version: &ver::Specific,
    options: &Init,
    client: &CloudClient,
) -> anyhow::Result<ProjectInfo> {
    let request = crate::cloud::ops::CloudInstanceCreate {
        name: name.clone(),
        org: org.clone(),
        version: version.to_string(),
        // default_database: None,
        // default_user: None,
    };
<<<<<<< HEAD
    crate::cloud::ops::create_cloud_instance(client, &instance)?;
=======
    crate::cloud::ops::create_cloud_instance(client, &request)?;
>>>>>>> 42a272f7
    let full_name = format!("{}/{}", org, name);
    let profile = client.profile.as_deref().or_else(|| Some("default"));
    write_stash_dir(stash_dir, project_dir, &full_name, profile)?;
    if !options.no_migrations {
        let handle = Handle {
            name: full_name.clone(),
            schema_dir: schema_dir.into(),
            instance: InstanceKind::Remote,
            project_dir: project_dir.into(),
        };
        migrate(&handle, false)?;
    }
    print_initialized(&full_name, &options.project_dir);
    Ok(ProjectInfo {
        instance_name: full_name,
        stash_dir: stash_dir.into(),
    })
}

pub fn init_new(options: &Init, project_dir: &Path, opts: &crate::options::Options)
    -> anyhow::Result<ProjectInfo>
{
    eprintln!("No `edgedb.toml` found in `{}` or above",
              project_dir.display());

    let stash_dir = stash_path(project_dir)?;
    if stash_dir.exists() {
        anyhow::bail!("Project was already initialized \
                       but then `edgedb.toml` was deleted. \
                       Please run `edgedb project unlink -D` to \
                       cleanup old database instance.");
    }

    if options.non_interactive {
        eprintln!("Initializing new project...");
    } else {
        let mut q = question::Confirm::new(
            "Do you want to initialize a new project?"
        );
        q.default(true);
        if !q.ask()? {
            return Err(ExitCode::new(0).into());
        }
    }

    let config_path = project_dir.join("edgedb.toml");
    let schema_dir = Path::new("dbschema");
    let schema_dir_path = project_dir.join(schema_dir);
    let schema_files = find_schema_files(&schema_dir)?;

    let mut client = CloudClient::new(&opts.cloud_options)?;
    let (inst_name, exists) = ask_name(project_dir, options, &mut client)?;

    if exists {
        let inst = Handle::probe(&inst_name, project_dir, &schema_dir, &client)?;
        let ver = Query::from_version(&inst.get_version()?.specific())?;
        write_config(&config_path, &ver)?;
        if !schema_files {
            write_schema_default(&schema_dir_path, &ver)?;
        }
        return do_link(&inst, options, &stash_dir);
    };

    echo!("Checking EdgeDB versions...");

    let (ver_query, pkg) = ask_version(options)?;

    match &inst_name {
        InstanceName::Cloud { org_slug, name } => {
            client.ensure_authenticated()?;
            let version = ask_cloud_version(options)?;
            table::settings(&[
                ("Project directory", &project_dir.display().to_string()),
                ("Project config", &config_path.display().to_string()),
                (&format!("Schema dir {}",
                          if schema_files { "(non-empty)" } else { "(empty)" }),
                 &schema_dir_path.display().to_string()),
                ("Version", &pkg.version.to_string()),
                ("Instance name", &name),
            ]);
            let ver_query = Query::from_str(&version)?;
            write_config(&config_path, &ver_query)?;
            if !schema_files {
                write_schema_default(&schema_dir_path, &ver_query)?;
            }

            do_cloud_init(
                name.to_owned(),
                org_slug.to_owned(),
                &stash_dir,
                &project_dir,
                &schema_dir,
                &pkg.version.specific(),
                options,
                &client,
            )
        }
        InstanceName::Local(name) => {
            let meth = if cfg!(windows) {
                "WSL"
            } else {
                "portable package"
            };
            table::settings(&[
                ("Project directory", &project_dir.display().to_string()),
                ("Project config", &config_path.display().to_string()),
                (&format!("Schema dir {}",
                          if schema_files { "(non-empty)" } else { "(empty)" }),
                 &schema_dir_path.display().to_string()),
                ("Installation method", meth),
                ("Version", &pkg.version.to_string()),
                ("Instance name", &name),
            ]);

            write_config(&config_path, &ver_query)?;
            if !schema_files {
                write_schema_default(&schema_dir_path, &ver_query)?;
            }

            do_init(&name, &pkg, &stash_dir, &project_dir, &schema_dir, options)
        }
    }
}

pub fn search_dir(base: &Path) -> Option<PathBuf> {
    let mut path = base;
    if path.join("edgedb.toml").exists() {
        return Some(path.into());
    }
    while let Some(parent) = path.parent() {
        if parent.join("edgedb.toml").exists() {
            return Some(parent.into());
        }
        path = parent;
    }
    None
}

fn hash(path: &Path) -> anyhow::Result<String> {
    Ok(hex::encode(sha1::Sha1::new_with_prefix(path_bytes(path)?).finalize()))
}

fn stash_name(path: &Path) -> anyhow::Result<OsString> {
    let hash = hash(path)?;
    let base = path.file_name().ok_or_else(|| anyhow::anyhow!("bad path"))?;
    let mut base = base.to_os_string();
    base.push("-");
    base.push(&hash);
    return Ok(base);
}

pub fn stash_base() -> anyhow::Result<PathBuf> {
    Ok(config_dir()?.join("projects"))
}

pub fn stash_path(project_dir: &Path) -> anyhow::Result<PathBuf> {
    let hname = stash_name(project_dir)?;
    Ok(stash_base()?.join(hname))
}

fn run_and_migrate(info: &Handle) -> anyhow::Result<()> {
    match &info.instance {
        InstanceKind::Portable(inst) => {
            control::ensure_runstate_dir(&info.name)?;
            let mut cmd = control::get_server_cmd(inst, false)?;
            cmd.background_for(migrate_async(info, false))?;
            Ok(())
        }
        InstanceKind::Wsl(_) => {
            let mut cmd = windows::server_cmd(&info.name, false)?;
            cmd.background_for(migrate_async(info, false))?;
            Ok(())
        }
        InstanceKind::Remote => {
            anyhow::bail!("remote instance is not running, \
                          cannot run migrations");
        }
        InstanceKind::Cloud { .. } => todo!(),
    }
}

fn start(handle: &Handle) -> anyhow::Result<()> {
    match &handle.instance {
        InstanceKind::Portable(inst) => {
            control::do_start(&inst)?;
            Ok(())
        }
        InstanceKind::Wsl(_) => {
            windows::daemon_start(&handle.name)?;
            Ok(())
        }
        InstanceKind::Remote => {
            anyhow::bail!("remote instance is not running, \
                          cannot run migrations");
        }
        InstanceKind::Cloud { .. } => todo!(),
    }
}

#[tokio::main]
async fn migrate(inst: &Handle<'_>, ask_for_running: bool)
    -> anyhow::Result<()>
{
    migrate_async(inst, ask_for_running).await
}

async fn migrate_async(inst: &Handle<'_>, ask_for_running: bool)
    -> anyhow::Result<()>
{
    use crate::commands::Options;
    use crate::commands::parser::{Migrate, MigrationConfig};
    use Action::*;

    #[derive(Clone, Copy)]
    enum Action {
        Retry,
        Service,
        Run,
        Skip,
    }

    echo!("Applying migrations...");

    let mut conn = loop {
        match inst.get_connection().await {
            Ok(conn) => break conn,
            Err(e) if ask_for_running && inst.instance.is_local() => {
                print::error(e);
                let mut q = question::Numeric::new(
                    format!(
                        "Cannot connect to an instance {:?}. What to do?",
                        inst.name,
                    )
                );
                q.option("Start the service (if possible).",
                    Service);
                q.option("Start in the foreground, \
                          apply migrations and shutdown.",
                    Run);
                q.option("I have just started it manually. Try again!",
                    Retry);
                q.option("Skip migrations.",
                    Skip);
                match unblock(move || q.ask()).await?? {
                    Service => match start(inst) {
                        Ok(()) => continue,
                        Err(e) => {
                            print::error(e);
                            continue;
                        }
                    }
                    Run => {
                        run_and_migrate(inst)?;
                        return Ok(());
                    }
                    Retry => continue,
                    Skip => {
                        print::warn("Skipping migrations.");
                        echo!("Once service is running, \
                            you can apply migrations by running:\n  \
                              edgedb migrate");
                        return Ok(());
                    }
                }
            }
            Err(e) => return Err(e)?,
        };
    };

    migrations::migrate(
        &mut conn,
        &Options {
            command_line: true,
            styler: None,
            conn_params: Connector::new(Ok(inst.get_builder().await?)),
        },
        &Migrate {
            cfg: MigrationConfig {
                schema_dir: Some(inst.project_dir.join(&inst.schema_dir)),
            },
            quiet: false,
            to_revision: None,
            dev_mode: false,
        }).await?;
    Ok(())
}

#[context("error writing project dir {:?}", dir)]
fn write_stash_dir(
    dir: &Path,
    project_dir: &Path,
    instance_name: &str,
    cloud_profile: Option<&str>,
) -> anyhow::Result<()> {
    let tmp = tmp_file_path(&dir);
    fs::create_dir_all(&tmp)?;
    fs::write(&tmp.join("project-path"), path_bytes(project_dir)?)?;
    fs::write(&tmp.join("instance-name"), instance_name.as_bytes())?;
    if let Some(profile) = cloud_profile {
        fs::write(&tmp.join("cloud-profile"), profile.as_bytes())?;
    }

    let lnk = tmp.join("project-link");
    symlink_dir(project_dir, &lnk)
        .map_err(|e| {
            log::info!("Error symlinking project at {:?}: {}", lnk, e);
        }).ok();
    fs::rename(&tmp, dir)?;
    Ok(())
}

impl InstanceKind<'_> {
    fn is_local(&self) -> bool {
        match self {
            InstanceKind::Wsl(_) => true,
            InstanceKind::Portable(_) => true,
            InstanceKind::Remote => false,
            InstanceKind::Cloud { .. } => false,
        }
    }
}

impl Handle<'_> {
    pub fn probe<'a>(
        name: &InstanceName,
        project_dir: &Path,
        schema_dir: &Path,
        cloud_client: &'a CloudClient,
    ) -> anyhow::Result<Handle<'a>> {
        match name {
            InstanceName::Local(name) => match InstanceInfo::try_read(name)? {
                Some(info) => Ok(Handle {
                    name: name.into(),
                    instance: InstanceKind::Portable(info),
                    project_dir: project_dir.into(),
                    schema_dir: schema_dir.into(),
                }),
                None => Ok(Handle {
                    name: name.into(),
                    instance: InstanceKind::Remote,
                    project_dir: project_dir.into(),
                    schema_dir: schema_dir.into(),
                })
            }
            InstanceName::Cloud { org_slug, name: inst_name } => Ok(Handle {
                name: name.to_string(),
                instance: InstanceKind::Cloud {
                    org_slug: org_slug.to_owned(),
                    name: inst_name.to_owned(),
                    cloud_client,
                },
                project_dir: project_dir.into(),
                schema_dir: schema_dir.into(),
            })
        }
    }
    pub async fn get_builder(&self) -> anyhow::Result<Builder> {
        let mut builder = Builder::uninitialized();
        builder.read_instance(&self.name).await?;
        Ok(builder)
    }
    pub async fn get_connection(&self) -> anyhow::Result<Connection> {
        Ok(Connection::connect(&self.get_builder().await?.build()?).await?)
    }
    #[tokio::main(flavor="current_thread")]
    pub async fn get_version(&self) -> anyhow::Result<ver::Build> {
        let mut conn = self.get_connection().await?;
        anyhow::Ok(conn.get_version().await?.clone())
    }
    fn check_version(&self, ver_query: &Query) {
        match self.get_version() {
            Ok(inst_ver) if ver_query.matches(&inst_ver) => {}
            Ok(inst_ver) => {
                print::warn(format!(
                    "WARNING: existing instance has version {}, \
                    but {} is required by `edgedb.toml`",
                    inst_ver, ver_query.display(),
                ));
            }
            Err(e) => {
                log::warn!("Could not check instance's version: {:#}", e);
            }
        }
    }
}

#[context("cannot read schema directory `{}`", path.display())]
fn find_schema_files(path: &Path) -> anyhow::Result<bool> {
    let dir = match fs::read_dir(&path) {
        Ok(dir) => dir,
        Err(e) if e.kind() == io::ErrorKind::NotFound => {
            return Ok(false);
        }
        Err(e) => return Err(e)?,
    };
    for item in dir {
        let entry = item?;
        let is_esdl = entry.file_name().to_str()
            .map(|x| x.ends_with(".esdl"))
            .unwrap_or(false);
        if is_esdl {
            return Ok(true);
        }
    }
    return Ok(false);
}

fn print_initialized(name: &str, dir_option: &Option<PathBuf>)
{
    print::success("Project initialized.");
    if let Some(dir) = dir_option {
        echo!("To connect to", name.emphasize();
              ", navigate to", dir.display(), "and run `edgedb`");
    } else {
        echo!("To connect to", name.emphasize(); ", run `edgedb`");
    }
}

#[context("cannot create default schema in `{}`", dir.display())]
fn write_schema_default(dir: &Path, version: &Query) -> anyhow::Result<()> {
    fs::create_dir_all(&dir)?;
    fs::create_dir_all(&dir.join("migrations"))?;
    let default = dir.join("default.esdl");
    let tmp = tmp_file_path(&default);
    fs::remove_file(&tmp).ok();
    fs::write(&tmp, DEFAULT_ESDL)?;
    fs::rename(&tmp, &default)?;
    if version.is_nonrecursive_access_policies_supported() {
        let futures = dir.join("futures.esdl");
        let tmp = tmp_file_path(&futures);
        fs::remove_file(&tmp).ok();
        fs::write(&tmp, FUTURES_ESDL)?;
        fs::rename(&tmp, &futures)?;
    };
    Ok(())
}

#[context("cannot write config `{}`", path.display())]
fn write_config(path: &Path, version: &Query) -> anyhow::Result<()> {
    let text = config::format_config(version);
    let tmp = tmp_file_path(path);
    fs::remove_file(&tmp).ok();
    fs::write(&tmp, text)?;
    fs::rename(&tmp, path)?;
    Ok(())
}

fn parse_ver_and_find(value: &str)
    -> anyhow::Result<Option<(Query, PackageInfo)>>
{
    let filter = value.parse()?;
    let query = Query::from_filter(&filter)?;
    if let Some(pkg) = repository::get_server_package(&query)? {
        Ok(Some((query, pkg)))
    } else {
        Ok(None)
    }
}

fn ask_version(options: &Init) -> anyhow::Result<(Query, PackageInfo)> {
    let ver_query = options.server_version.clone().unwrap_or(Query::stable());
    if options.non_interactive || options.server_version.is_some() {
        let pkg = repository::get_server_package(&ver_query)?
            .with_context(|| format!("no package matching {} found",
                                     ver_query.display()))?;
        if options.server_version.is_some() {
            return Ok((ver_query, pkg));
        } else {
            return Ok((Query::from_version(&pkg.version.specific())?, pkg));
        }
    }
    let default = repository::get_server_package(&ver_query)?;
    let default_ver = if let Some(pkg) = &default {
        Query::from_version(&pkg.version.specific())?.as_config_value()
    } else {
        String::new()
    };
    let mut q = question::String::new(
        "Specify the version of EdgeDB to use with this project"
    );
    q.default(&default_ver);
    loop {
        let value = q.ask()?;
        let value = value.trim();
        if value == "nightly" {
            match repository::get_server_package(&Query::nightly()) {
                Ok(Some(pkg)) => return Ok((Query::nightly(), pkg)),
                Ok(None) => {
                    print::error("No nightly versions found");
                    continue;
                }
                Err(e) => {
                    print::error(format!(
                        "Cannot find nightly version: {}", e
                    ));
                    continue;
                }
            }
        } else {
            match parse_ver_and_find(&value) {
                Ok(Some(pair)) => return Ok(pair),
                Ok(None) => {
                    print::error("No matching packages found");
                    print_versions("Available versions")?;
                    continue;
                }
                Err(e) => {
                    print::error(e);
                    print_versions("Available versions")?;
                    continue;
                }
            }
        }
    }
}

fn ask_cloud_version(options: &Init) -> anyhow::Result<String> {
    if options.non_interactive {
        Ok("*".into())
    } else {
        let mut q = question::String::new(
            "Specify the version of EdgeDB to use with this project"
        );
        let default_version;
        if let Some(version) = &options.server_version {
            default_version = version.display().to_string();
            q.default(&default_version);
        }
        Ok(q.ask()?)
    }
}

fn print_versions(title: &str) -> anyhow::Result<()> {
    let mut avail = repository::get_server_packages(Channel::Stable)?;
    avail.sort_by(|a, b| b.version.cmp(&a.version));
    println!("{}: {}{}",
        title,
        avail.iter()
            .filter_map(|p| Query::from_version(&p.version.specific()).ok())
            .take(5)
            .map(|v| v.as_config_value())
            .collect::<Vec<_>>()
            .join(", "),
        if avail.len() > 5 { " ..." } else { "" },
    );
    Ok(())
}

fn search_for_unlink(base: &Path) -> anyhow::Result<PathBuf> {
    let mut path = base;
    while let Some(parent) = path.parent() {
        let canon = fs::canonicalize(&path)
            .with_context(|| {
                format!("failed to canonicalize dir {:?}", parent)
            })?;
        let stash_dir = stash_path(&canon)?;
        if stash_dir.exists() || path.join("edgedb.toml").exists() {
            return Ok(stash_dir)
        }
        path = parent;
    }
    anyhow::bail!("no project directory found");
}

#[context("cannot read instance name of {:?}", stash_dir)]
fn instance_name(stash_dir: &Path) -> anyhow::Result<InstanceName> {
    let inst = fs::read_to_string(&stash_dir.join("instance-name"))?;
    Ok(InstanceName::from_str(inst.trim())?)
}

pub fn unlink(options: &Unlink, opts: &crate::options::Options) -> anyhow::Result<()> {
    let stash_path = if let Some(dir) = &options.project_dir {
        let canon = fs::canonicalize(&dir)
            .with_context(|| format!("failed to canonicalize dir {:?}", dir))?;
        stash_path(&canon)?
    } else {
        let base = env::current_dir()
            .context("failed to get current directory")?;
        search_for_unlink(&base)?
    };

    if stash_path.exists() {
        if options.destroy_server_instance {
            let inst = instance_name(&stash_path)?;
            if !options.non_interactive {
                let q = question::Confirm::new_dangerous(
                    format!("Do you really want to unlink \
                             and delete instance {}?", inst)
                );
                if !q.ask()? {
                    print::error("Canceled.");
                    return Ok(())
                }
            }
            let inst_name = inst.to_string();
            let mut project_dirs = find_project_dirs_by_instance(&inst_name)?;
            if project_dirs.len() > 1 {
                project_dirs.iter().position(|d| d == &stash_path)
                    .map(|pos| project_dirs.remove(pos));
                destroy::print_warning(&inst_name, &project_dirs);
                return Err(ExitCode::new(exit_codes::NEEDS_FORCE))?;
            }
            if options.destroy_server_instance {
                destroy::force_by_name(&inst, opts)?;
            }
        } else {
            match fs::read_to_string(&stash_path.join("instance-name")) {
                Ok(name) => {
                    echo!("Unlinking instance", name.emphasize());
                }
                Err(e) => {
                    print::error(format!("Cannot read instance name: {}", e));
                    eprintln!("Removing project configuration directory...");
                }
            };
        }
        fs::remove_dir_all(&stash_path)?;
    } else {
        log::warn!("no project directory exists");
    }
    Ok(())
}


pub fn project_dir(cli_option: Option<&Path>) -> anyhow::Result<PathBuf> {
    project_dir_opt(cli_option)?
    .ok_or_else(|| {
        anyhow::anyhow!("no `edgedb.toml` found")
    })
}

pub fn project_dir_opt(cli_options: Option<&Path>)
    -> anyhow::Result<Option<PathBuf>>
{
    match cli_options {
        Some(dir) => {
            if dir.join("edgedb.toml").exists() {
                let canon = fs::canonicalize(&dir)
                    .with_context(|| {
                        format!("failed to canonicalize dir {:?}", dir)
                    })?;
                Ok(Some(canon))
            } else {
                anyhow::bail!("no `edgedb.toml` found in {:?}", dir);
            }
        }
        None => {
            let dir = env::current_dir()
                .context("failed to get current directory")?;
            if let Some(ancestor) = search_dir(&dir) {
                let canon = fs::canonicalize(&ancestor)
                    .with_context(|| {
                        format!("failed to canonicalize dir {:?}", ancestor)
                    })?;
                Ok(Some(canon))
            } else {
                Ok(None)
            }
        }
    }
}

pub fn info(options: &Info) -> anyhow::Result<()> {
    let root = project_dir(options.project_dir.as_ref().map(|x| x.as_path()))?;
    let stash_dir = stash_path(&root)?;
    if !stash_dir.exists() {
        echo!(print::err_marker(),
            "Project is not initialized.".emphasize(),
            "Run `edgedb project init`.");
        return Err(ExitCode::new(1).into());
    }
    let instance_name = fs::read_to_string(stash_dir.join("instance-name"))?;
    let cloud_profile_file = stash_dir.join("cloud-profile");
    let cloud_profile = cloud_profile_file
        .exists()
        .then(|| fs::read_to_string(cloud_profile_file))
        .transpose()?;

    let item = options.get.as_deref()
        .or(options.instance_name.then(|| "instance-name"));
    if let Some(item) = item {
        match item {
            "instance-name" => {
                if options.json {
                    println!("{}", serde_json::to_string(&instance_name)?);
                } else {
                    println!("{}", instance_name);
                }
            }
            "cloud-profile" => {
                if options.json {
                    println!("{}", serde_json::to_string(&cloud_profile)?);
                } else if let Some(profile) = cloud_profile {
                    println!("{}", profile);
                }
            }
            _ => unreachable!(),
        }
    } else if options.json {
        println!("{}", serde_json::to_string_pretty(&JsonInfo {
            instance_name: &instance_name,
            cloud_profile: cloud_profile.as_deref(),
            root: &root,
        })?);
    } else {
        let root = root.display().to_string();
        let mut rows = vec![
            ("Instance name", instance_name.as_str()),
            ("Project root", root.as_str()),
        ];
        if let Some(profile) = cloud_profile.as_deref() {
            rows.push(("Cloud profile", profile));
        }
        table::settings(rows.as_slice());
    }
    Ok(())
}

pub fn find_project_dirs_by_instance(name: &str) -> anyhow::Result<Vec<PathBuf>> {
    find_project_stash_dirs("instance-name", |val| name == val, true)
        .map(|projects| projects.into_values().flatten().collect())
}

#[context("could not read project dir {:?}", stash_base())]
pub fn find_project_stash_dirs(
    get: &str,
    f: impl Fn(&str) -> bool,
    verbose: bool,
) -> anyhow::Result<HashMap<String, Vec<PathBuf>>> {
    let mut res = HashMap::new();
    let dir = match fs::read_dir(stash_base()?) {
        Ok(dir) => dir,
        Err(e) if e.kind() == io::ErrorKind::NotFound => {
            return Ok(res);
        }
        Err(e) => return Err(e)?,
    };
    for item in dir {
        let entry = item?;
        let sub_dir = entry.path();
        if sub_dir.file_name()
            .and_then(|f| f.to_str())
            .map(|n| n.starts_with("."))
            .unwrap_or(true)
        {
            // skip hidden files, most likely .DS_Store (see #689)
            continue;
        }
        let path = sub_dir.join(get);
        let value = match fs::read_to_string(&path) {
            Ok(value) => value.trim().to_string(),
            Err(e) => {
                if verbose {
                    log::warn!("Error reading {:?}: {}", path, e);
                }
                continue;
            }
        };
        if f(&value) {
            res.entry(value).or_default().push(entry.path());
        }
    }
    Ok(res)
}

pub fn print_instance_in_use_warning(name: &str, project_dirs: &[PathBuf]) {
    print::warn(format!(
        "Instance {:?} is used by the following project{}:",
        name,
        if project_dirs.len() > 1 { "s" } else { "" },
    ));
    for dir in project_dirs {
        let dest = match read_project_path(dir) {
            Ok(path) => path,
            Err(e) => {
                print::error(e);
                continue;
            }
        };
        eprintln!("  {}", dest.display());
    }
}

#[context("cannot read {:?}", project_dir)]
pub fn read_project_path(project_dir: &Path) -> anyhow::Result<PathBuf> {
    let bytes = fs::read(&project_dir.join("project-path"))?;
    Ok(bytes_to_path(&bytes)?.to_path_buf())
}

pub fn upgrade(options: &Upgrade, opts: &crate::options::Options)
    -> anyhow::Result<()>
{
    let (query, version_set) = Query::from_options(
        repository::QueryOptions {
            nightly: options.to_nightly,
            stable: options.to_latest,
            testing: options.to_testing,
            version: options.to_version.as_ref(),
            channel: options.to_channel,
        },
        || Ok(Query::stable()))?;
    if version_set {
        update_toml(options, opts, query)
    } else {
        upgrade_instance(options, opts)
    }
}

pub fn update_toml(
    options: &Upgrade, opts: &crate::options::Options, query: Query,
) -> anyhow::Result<()> {
    let root = project_dir(options.project_dir.as_ref().map(|x| x.as_path()))?;
    let config_path = root.join("edgedb.toml");
    let config = config::read(&config_path)?;
    let schema_dir = config.project.schema_dir;

    let pkg = repository::get_server_package(&query)?.with_context(||
        format!("cannot find package matching {}", query.display()))?;
    let pkg_ver = pkg.version.specific();

    let stash_dir = stash_path(&root)?;
    if !stash_dir.exists() {
        log::warn!("No associated instance found.");

        if config::modify(&config_path, &query)? {
            print::success("Config updated successfully.");
        } else {
            print::success("Config is up to date.");
        }
        echo!("Run", "edgedb project init".command_hint(),
              "to initialize an instance.");
    } else {
        let name = instance_name(&stash_dir)?;
        let client = CloudClient::new(&opts.cloud_options)?;
        let inst = Handle::probe(&name, &root, &schema_dir, &client)?;
        let inst = match inst.instance {
            InstanceKind::Remote
                => anyhow::bail!("remote instances cannot be upgraded"),
            InstanceKind::Portable(inst) => inst,
            InstanceKind::Wsl(_) => todo!(),
            InstanceKind::Cloud { .. } => todo!(),
        };
        let inst_ver = inst.get_version()?.specific();

        if pkg_ver > inst_ver || options.force {
            if cfg!(windows) {
                windows::upgrade(&options::Upgrade {
                    to_latest: false,
                    to_version: query.version.clone(),
                    to_channel: None,
                    to_testing: false,
                    to_nightly: false,
                    name: None,
                    instance: Some(name.clone()),
                    verbose: false,
                    force: options.force,
                    force_dump_restore: options.force,
                }, &inst.name)?;
            } else {
                // When force is used we might upgrade to the same version, but
                // since some selector like `--to-latest` was specified we
                // assume user want to treat this upgrade as incompatible and
                // do the upgrade.  This is mostly for testing.
                if pkg_ver.is_compatible(&inst_ver) && !options.force {
                    upgrade::upgrade_compatible(inst, pkg)?;
                } else {
                    upgrade::upgrade_incompatible(inst, pkg)?;
                }
            }
            let config_version = if query.is_nightly() {
                query.clone()
            } else {
                // on `--to-latest` which is equivalent to `server-version="*"`
                // we put specific version instead
                Query::from_version(&pkg_ver)?
            };

            if config::modify(&config_path, &config_version)? {
                echo!("Remember to commit it to version control.");
            }
            let name_str = name.to_string();
            print_other_project_warning(&name_str, &root, &query)?;
        } else {
            echo!("Latest version found", pkg.version.to_string() + ",",
                  "current instance version is",
                  inst.get_version()?.emphasize().to_string() + ".",
                  "Already up to date.");
        }
    };
    Ok(())
}

fn print_other_project_warning(name: &str, project_path: &Path,
                               to_version: &Query)
    -> anyhow::Result<()>
{
    let mut project_dirs = Vec::new();
    for pd in find_project_dirs_by_instance(name)? {
        let real_pd = match read_project_path(&pd) {
            Ok(path) => path,
            Err(e) => {
                print::error(e);
                continue;
            }
        };
        if real_pd != project_path {
            project_dirs.push(real_pd);
        }
    }
    if !project_dirs.is_empty() {
        print::warn(format!(
            "Warning: the instance {} is still used by the following \
            projects:", name
        ));
        for pd in &project_dirs {
            eprintln!("  {}", pd.display());
        }
        eprintln!("Run the following commands to update them:");
        for pd in &project_dirs {
            upgrade::print_project_upgrade_command(&to_version, &None, pd);
        }
    }
    Ok(())
}

pub fn upgrade_instance(
    options: &Upgrade, opts: &crate::options::Options
) -> anyhow::Result<()> {
    let root = project_dir(options.project_dir.as_ref().map(|x| x.as_path()))?;
    let config_path = root.join("edgedb.toml");
    let config = config::read(&config_path)?;
    let cfg_ver = config.edgedb.server_version;
    let schema_dir = config.project.schema_dir;

    let stash_dir = stash_path(&root)?;
    if !stash_dir.exists() {
        anyhow::bail!("No instance initialized.");
    }

    let instance_name = instance_name(&stash_dir)?;
    let client = CloudClient::new(&opts.cloud_options)?;
    let inst = Handle::probe(&instance_name, &root, &schema_dir, &client)?;
    let inst = match inst.instance {
        InstanceKind::Remote
            => anyhow::bail!("remote instances cannot be upgraded"),
        InstanceKind::Portable(inst) => inst,
        InstanceKind::Wsl(_) => todo!(),
        InstanceKind::Cloud { .. } => todo!(),
    };
    let inst_ver = inst.get_version()?.specific();

    let pkg = repository::get_server_package(&cfg_ver)?.with_context(||
        format!("cannot find package matching {}", cfg_ver.display()))?;
    let pkg_ver = pkg.version.specific();

    if pkg_ver > inst_ver || options.force {
        if cfg!(windows) {
            windows::upgrade(&options::Upgrade {
                to_latest: false,
                to_version: cfg_ver.version.clone(),
                to_channel: None,
                to_nightly: false,
                to_testing: false,
                name: None,
                instance: Some(instance_name.into()),
                verbose: false,
                force: options.force,
                force_dump_restore: options.force,
            }, &inst.name)?;
        } else {
            // When force is used we might upgrade to the same version, but
            // since some selector like `--to-latest` was specified we assume
            // user want to treat this upgrade as incompatible and do the
            // upgrade. This is mostly for testing.
            if pkg_ver.is_compatible(&inst_ver) {
                upgrade::upgrade_compatible(inst, pkg)?;
            } else {
                upgrade::upgrade_incompatible(inst, pkg)?;
            }
        }
    } else {
        echo!("EdgeDB instance is up to date with \
               the specification in the `edgedb.toml`.");
        if cfg_ver.channel != Channel::Nightly {
            if let Some(pkg) =repository::get_server_package(&Query::stable())?
            {
                echo!("New major version is available:",
                      pkg.version.emphasize());
                echo!("To update `edgedb.toml` and upgrade to this version, \
                       run:\n    edgedb project upgrade --to-latest");
            }
        }
    }
    Ok(())
}<|MERGE_RESOLUTION|>--- conflicted
+++ resolved
@@ -315,12 +315,8 @@
     Ok(())
 }
 
-<<<<<<< HEAD
 #[tokio::main]
 async fn ask_existing_instance_name(
-=======
-fn ask_existing_instance_name(
->>>>>>> 42a272f7
     cloud_client: &mut CloudClient
 ) -> anyhow::Result<InstanceName> {
     let instances = credentials::all_instance_names()?;
@@ -329,11 +325,7 @@
         let mut q =
             question::String::new("Specify the name of EdgeDB instance \
                                    to link with this project");
-<<<<<<< HEAD
         let target_name = unblock(move || q.ask()).await??;
-=======
-        let target_name = q.ask()?;
->>>>>>> 42a272f7
 
         let inst_name = match InstanceName::from_str(&target_name) {
             Ok(name) => name,
@@ -427,12 +419,8 @@
     })
 }
 
-<<<<<<< HEAD
 #[tokio::main]
 async fn ask_name(
-=======
-fn ask_name(
->>>>>>> 42a272f7
     dir: &Path, options: &Init, cloud_client: &mut CloudClient
 ) -> anyhow::Result<(InstanceName, bool)> {
     let instances = credentials::all_instance_names()?;
@@ -486,7 +474,6 @@
     let default_name_str = default_name.to_string();
     q.default(&default_name_str);
     loop {
-<<<<<<< HEAD
         let default_name_clone = default_name.clone();
         let target_name = unblock(move || {
             let mut q = question::String::new(
@@ -495,9 +482,6 @@
             let default_name_str = default_name_clone.to_string();
             q.default(&default_name_str).ask()
         }).await??;
-=======
-        let target_name = q.ask()?;
->>>>>>> 42a272f7
         let inst_name = match InstanceName::from_str(&target_name) {
             Ok(name) => name,
             Err(e) => {
@@ -722,11 +706,7 @@
         // default_database: None,
         // default_user: None,
     };
-<<<<<<< HEAD
-    crate::cloud::ops::create_cloud_instance(client, &instance)?;
-=======
     crate::cloud::ops::create_cloud_instance(client, &request)?;
->>>>>>> 42a272f7
     let full_name = format!("{}/{}", org, name);
     let profile = client.profile.as_deref().or_else(|| Some("default"));
     write_stash_dir(stash_dir, project_dir, &full_name, profile)?;
