--- conflicted
+++ resolved
@@ -18,12 +18,8 @@
 pub mod dev_mode;
 pub mod options;
 pub mod upgrade_check;
-<<<<<<< HEAD
 mod upgrade_format;
-pub mod branch;
-=======
 pub mod rebase;
->>>>>>> ca71b89d
 
 const NULL_MIGRATION: &str = "initial";
 
