--- conflicted
+++ resolved
@@ -18,11 +18,8 @@
 pub mod dev_mode;
 pub mod options;
 pub mod upgrade_check;
-<<<<<<< HEAD
 mod upgrade_format;
-=======
 pub mod branch;
->>>>>>> 9c048927
 
 const NULL_MIGRATION: &str = "initial";
 
