--- conflicted
+++ resolved
@@ -34,11 +34,7 @@
         Ok(&self.migration.name)
     }
 
-<<<<<<< HEAD
-    fn statements(&self) -> Self::StatementsIter<'_> {
-=======
     fn statements(&'a self) -> Once<&'a String> {
->>>>>>> 318b3213
         std::iter::once(&self.migration.script)
     }
 }
