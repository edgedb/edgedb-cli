use std::time::{Duration, Instant};

use anyhow::Context;
<<<<<<< HEAD
use edgedb_tokio::Builder;
use edgedb_tokio::credentials::Credentials;
use indicatif::ProgressBar;
use tokio::time::{sleep, timeout};
=======
use async_std::task;
use blocking::unblock;
use edgedb_client::credentials::Credentials;
use edgedb_client::Builder;
use indicatif::ProgressBar;
use tokio::time::timeout;
>>>>>>> 42a272f7

use crate::cloud::client::CloudClient;
use crate::collect::Collector;
use crate::options::CloudOptions;
use crate::portable::status::{RemoteStatus, RemoteType, try_connect};
use crate::question;

const OPERATION_WAIT_TIME: Duration = Duration::from_secs(5 * 60);
const POLLING_INTERVAL: Duration = Duration::from_secs(1);
const SPINNER_TICK: Duration = Duration::from_millis(100);

#[derive(Debug, serde::Serialize, serde::Deserialize)]
pub struct CloudInstance {
    id: String,
    name: String,
    org_slug: String,
    dsn: String,
    status: String,
    pub version: String,
    #[serde(skip_serializing_if = "Option::is_none")]
    tls_ca: Option<String>,
}

impl CloudInstance {
    pub async fn as_credentials(&self, secret_key: &str) -> anyhow::Result<Credentials> {
        let mut builder = Builder::uninitialized();
        builder
<<<<<<< HEAD
            .host_port(
                Some(client.get_cloud_host(&self.org_slug, &self.name)),
                None,
            );
            // TODO(tailhook) fix secret key
            //.secret_key(client.access_token.clone().unwrap());
=======
            .secret_key(secret_key)
            .read_instance(&format!("{}/{}", self.org_slug, self.name)).await?;
>>>>>>> 42a272f7
        let mut creds = builder.as_credentials()?;
        creds.tls_ca = self.tls_ca.clone();
        Ok(creds)
    }
}

impl RemoteStatus {
    async fn from_cloud_instance(
        cloud_instance: &CloudInstance,
        secret_key: &str,
    ) -> anyhow::Result<Self> {
        let credentials = cloud_instance.as_credentials(secret_key).await?;
        let (version, connection) = try_connect(&credentials).await;
        Ok(Self {
            name: format!("{}/{}", cloud_instance.org_slug, cloud_instance.name),
            type_: RemoteType::Cloud {
                instance_id: cloud_instance.id.clone(),
            },
            credentials,
            version,
            connection: Some(connection),
            instance_status: Some(cloud_instance.status.clone()),
        })
    }
}

#[derive(Debug, serde::Deserialize)]
pub struct Org {
    pub id: String,
    pub name: String,
}

#[derive(Debug, serde::Serialize)]
pub struct CloudInstanceCreate {
    pub name: String,
    pub org: String,
    pub version: String,
    // #[serde(skip_serializing_if = "Option::is_none")]
    // pub default_database: Option<String>,
    // #[serde(skip_serializing_if = "Option::is_none")]
    // pub default_user: Option<String>,
}

#[derive(Debug, serde::Serialize)]
pub struct CloudInstanceUpgrade {
    pub name: String,
    pub org: String,
    pub version: String,
}

#[derive(Debug, serde::Deserialize)]
#[serde(rename_all="snake_case")]
pub enum OperationStatus {
    InProgress,
    Failed,
    Completed
}

#[derive(Debug, serde::Deserialize)]
pub struct CloudOperation {
    pub id: String,
    pub status: OperationStatus,
    pub message: String,
}


#[tokio::main]
pub async fn find_cloud_instance_by_name(
    inst: &str,
    org: &str,
    client: &CloudClient,
) -> anyhow::Result<Option<CloudInstance>> {
    let instance: CloudInstance = client.get(format!("orgs/{}/instances/{}", org, inst)).await?;
    Ok(Some(instance))
}

async fn wait_instance_available_after_operation(
    mut operation: CloudOperation,
    org: &str,
    name: &str,
    client: &CloudClient,
    operation_type: &str,
) -> anyhow::Result<CloudInstance> {
    let spinner = ProgressBar::new_spinner()
        .with_message(format!("Waiting for the result of EdgeDB Cloud instance {}...", operation_type));
    spinner.enable_steady_tick(SPINNER_TICK);

    let url = format!("operations/{}", operation.id);
    let deadline = Instant::now() + OPERATION_WAIT_TIME;
    while Instant::now() < deadline {
        match operation.status {
            OperationStatus::Failed => {
                anyhow::bail!(
                    "Failed to wait for EdgeDB Cloud instance to become available after {} an instance: {}",
                    operation_type,
                    operation.message,
                );
            },
            OperationStatus::InProgress => {
                sleep(POLLING_INTERVAL).await;
                operation = client.get(&url).await?;
            }
            OperationStatus::Completed => {
                break;
            }
        }
    }

    let url = format!("orgs/{}/instances/{}", org, name);
    let instance: CloudInstance = client.get(&url).await?;

    if instance.dsn != "" && instance.status == "available" {
        Ok(instance)
    } else {
        anyhow::bail!("Timed out.")
    }
}

async fn wait_instance_create(
    operation: CloudOperation,
    org: &str,
    name: &str,
    client: &CloudClient,
) -> anyhow::Result<CloudInstance> {
    wait_instance_available_after_operation(operation, org, name, client, "creating").await
}

async fn wait_instance_upgrade(
    operation: CloudOperation,
    org: &str,
    name: &str,
    client: &CloudClient,
) -> anyhow::Result<CloudInstance> {
    wait_instance_available_after_operation(operation, org, name, client, "upgrading").await
}

#[tokio::main]
pub async fn create_cloud_instance(
    client: &CloudClient,
    request: &CloudInstanceCreate,
) -> anyhow::Result<()> {
    let url = format!("orgs/{}/instances", request.org);
    let operation: CloudOperation = client
        .post(url, request)
        .await?;
    wait_instance_create(operation, &request.org, &request.name, client).await?;
    Ok(())
}

#[tokio::main]
pub async fn upgrade_cloud_instance(
    client: &CloudClient,
    request: &CloudInstanceUpgrade,
) -> anyhow::Result<()> {
    let url = format!("orgs/{}/instances/{}", request.org, request.name);
    let operation: CloudOperation = client
        .put(url, request)
        .await?;
    wait_instance_upgrade(operation, &request.org, &request.name, client).await?;
    Ok(())
}

pub fn prompt_cloud_login(client: &mut CloudClient) -> anyhow::Result<()> {
    let mut q = question::Confirm::new(
        "You're not authenticated to the EdgeDB Cloud yet, login now?",
    );
    if q.default(true).ask()? {
        crate::cloud::auth::do_login(&client)?;
        client.reinit()?;
        client.ensure_authenticated()?;
        Ok(())
    } else {
        anyhow::bail!("Aborted.");
    }
}

#[tokio::main]
<<<<<<< HEAD
pub async fn upgrade(org: &str, name: &str, opts: &crate::options::Options) -> anyhow::Result<()> {
    let client = CloudClient::new(&opts.cloud_options)?;
    client.ensure_authenticated()?;

    let instance = CloudInstanceUpgrade {
        org: org.to_string(),
        name: name.to_string(),
    };
    upgrade_cloud_instance(&client, &instance).await?;
    Ok(())
}

#[tokio::main]
async fn destroy(name: &str, org: &str, options: &CloudOptions)
    -> anyhow::Result<()>
{
=======
pub async fn try_to_destroy(name: &str, org: &str, options: &CloudOptions) -> anyhow::Result<()> {
>>>>>>> 42a272f7
    log::info!("Destroying EdgeDB Cloud instance: {}/{}", name, org);
    let client = CloudClient::new(options)?;
    client.ensure_authenticated()?;
    let _: CloudOperation = client.delete(
        format!("orgs/{}/instances/{}", org, name)
    ).await?;
    Ok(())
}

<<<<<<< HEAD
pub fn try_to_destroy(
    name: &str,
    org: &str,
    options: &crate::options::Options,
) -> anyhow::Result<()> {
    destroy(name, org, &options.cloud_options)?;
    Ok(())
=======
#[tokio::main]
async fn get_instances(client: CloudClient) -> anyhow::Result<Vec<CloudInstance>> {
    timeout(Duration::from_secs(30), client.get("instances/"))
        .await
        .or_else(|_| anyhow::bail!("timed out with Cloud API"))?
        .context("failed with Cloud API")
>>>>>>> 42a272f7
}

pub async fn list(
    client: CloudClient,
    errors: &Collector<anyhow::Error>,
) -> anyhow::Result<Vec<RemoteStatus>> {
    client.ensure_authenticated()?;
    let secret_key = client.secret_key.clone().unwrap();
    let cloud_instances = unblock(move || get_instances(client)).await?;  // mixing tokio in async-std?
    let mut rv = Vec::new();
    for cloud_instance in cloud_instances {
        match RemoteStatus::from_cloud_instance(&cloud_instance, &secret_key).await {
            Ok(status) => rv.push(status),
            Err(e) => {
                errors.add(
                    e.context(format!(
                        "probing {}/{}",
                        cloud_instance.org_slug, cloud_instance.name
                    ))
                );
            }
        }
    }
    Ok(rv)
}<|MERGE_RESOLUTION|>--- conflicted
+++ resolved
@@ -1,19 +1,10 @@
 use std::time::{Duration, Instant};
 
 use anyhow::Context;
-<<<<<<< HEAD
 use edgedb_tokio::Builder;
 use edgedb_tokio::credentials::Credentials;
 use indicatif::ProgressBar;
 use tokio::time::{sleep, timeout};
-=======
-use async_std::task;
-use blocking::unblock;
-use edgedb_client::credentials::Credentials;
-use edgedb_client::Builder;
-use indicatif::ProgressBar;
-use tokio::time::timeout;
->>>>>>> 42a272f7
 
 use crate::cloud::client::CloudClient;
 use crate::collect::Collector;
@@ -41,17 +32,8 @@
     pub async fn as_credentials(&self, secret_key: &str) -> anyhow::Result<Credentials> {
         let mut builder = Builder::uninitialized();
         builder
-<<<<<<< HEAD
-            .host_port(
-                Some(client.get_cloud_host(&self.org_slug, &self.name)),
-                None,
-            );
-            // TODO(tailhook) fix secret key
-            //.secret_key(client.access_token.clone().unwrap());
-=======
             .secret_key(secret_key)
             .read_instance(&format!("{}/{}", self.org_slug, self.name)).await?;
->>>>>>> 42a272f7
         let mut creds = builder.as_credentials()?;
         creds.tls_ca = self.tls_ca.clone();
         Ok(creds)
@@ -229,26 +211,7 @@
 }
 
 #[tokio::main]
-<<<<<<< HEAD
-pub async fn upgrade(org: &str, name: &str, opts: &crate::options::Options) -> anyhow::Result<()> {
-    let client = CloudClient::new(&opts.cloud_options)?;
-    client.ensure_authenticated()?;
-
-    let instance = CloudInstanceUpgrade {
-        org: org.to_string(),
-        name: name.to_string(),
-    };
-    upgrade_cloud_instance(&client, &instance).await?;
-    Ok(())
-}
-
-#[tokio::main]
-async fn destroy(name: &str, org: &str, options: &CloudOptions)
-    -> anyhow::Result<()>
-{
-=======
 pub async fn try_to_destroy(name: &str, org: &str, options: &CloudOptions) -> anyhow::Result<()> {
->>>>>>> 42a272f7
     log::info!("Destroying EdgeDB Cloud instance: {}/{}", name, org);
     let client = CloudClient::new(options)?;
     client.ensure_authenticated()?;
@@ -258,22 +221,11 @@
     Ok(())
 }
 
-<<<<<<< HEAD
-pub fn try_to_destroy(
-    name: &str,
-    org: &str,
-    options: &crate::options::Options,
-) -> anyhow::Result<()> {
-    destroy(name, org, &options.cloud_options)?;
-    Ok(())
-=======
-#[tokio::main]
 async fn get_instances(client: CloudClient) -> anyhow::Result<Vec<CloudInstance>> {
     timeout(Duration::from_secs(30), client.get("instances/"))
         .await
         .or_else(|_| anyhow::bail!("timed out with Cloud API"))?
         .context("failed with Cloud API")
->>>>>>> 42a272f7
 }
 
 pub async fn list(
@@ -282,7 +234,7 @@
 ) -> anyhow::Result<Vec<RemoteStatus>> {
     client.ensure_authenticated()?;
     let secret_key = client.secret_key.clone().unwrap();
-    let cloud_instances = unblock(move || get_instances(client)).await?;  // mixing tokio in async-std?
+    let cloud_instances = get_instances(client).await?;
     let mut rv = Vec::new();
     for cloud_instance in cloud_instances {
         match RemoteStatus::from_cloud_instance(&cloud_instance, &secret_key).await {
