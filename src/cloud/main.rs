--- conflicted
+++ resolved
@@ -11,11 +11,7 @@
             auth::login(c, options)
         }
         Logout(c) => {
-<<<<<<< HEAD
-            auth::logout(c)
-=======
             auth::logout(c, options)
->>>>>>> 42a272f7
         }
     }
 }