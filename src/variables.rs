--- conflicted
+++ resolved
@@ -1,7 +1,4 @@
-<<<<<<< HEAD
 use std::collections::HashMap;
-=======
->>>>>>> 6cfd949f
 use std::error::Error;
 use std::fmt;
 use std::sync::Arc;
@@ -57,14 +54,7 @@
                     input_item(&el.name, desc.get(el.type_pos)?, desc, state, optional).await?,
                 );
             }
-<<<<<<< HEAD
-            return Ok(Value::Object { shape, fields });
-        }
-        Some(root) => {
-            return Err(anyhow::anyhow!("Unknown input type descriptor: {:?}", root));
-=======
             Ok(Value::Object { shape, fields })
->>>>>>> 6cfd949f
         }
         Some(root) => Err(anyhow::anyhow!("Unknown input type descriptor: {:?}", root)),
         // Since protocol 0.12
@@ -72,7 +62,6 @@
     }
 }
 
-<<<<<<< HEAD
 fn get_descriptor_type<'a>(
     mut desc: &'a Descriptor,
     all: &'a Typedesc,
@@ -82,17 +71,6 @@
             desc = all.get(s.base_type_pos)?;
         }
         _ => {}
-=======
-async fn input_item(
-    name: &str,
-    mut item: &Descriptor,
-    all: &Typedesc,
-    state: &mut repl::PromptRpc,
-    optional: bool,
-) -> Result<Option<Value>, anyhow::Error> {
-    if let Descriptor::Scalar(s) = item {
-        item = all.get(s.base_type_pos)?;
->>>>>>> 6cfd949f
     }
 
     match desc {
@@ -112,7 +90,6 @@
                 _ => return Err(anyhow::anyhow!("Unimplemented input type {}", *s.id)),
             };
 
-<<<<<<< HEAD
             return Ok(var_type);
         }
         Descriptor::Array(arr) => {
@@ -129,12 +106,6 @@
             return match elements {
                 Ok(element_types) => Ok(Arc::new(variable::Tuple { element_types })),
                 Err(e) => Err(e),
-=======
-            let val = match state.variable_input(name, var_type, optional, "").await? {
-                prompt::VarInput::Value(val) => Some(val),
-                prompt::VarInput::Interrupt => Err(Canceled)?,
-                prompt::VarInput::Eof => None,
->>>>>>> 6cfd949f
             };
         }
         Descriptor::NamedTuple(named_tuple) => {
@@ -154,7 +125,6 @@
         }
         _ => Err(anyhow::anyhow!(
             "Unimplemented input type descriptor: {:?}",
-<<<<<<< HEAD
             desc
         )),
     }
@@ -177,14 +147,6 @@
 
     Ok(val)
 }
-=======
-            item
-        )),
-    }
-}
-
-impl Error for Canceled {}
->>>>>>> 6cfd949f
 
 impl Error for Canceled {}
 
